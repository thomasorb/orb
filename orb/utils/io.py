--- conflicted
+++ resolved
@@ -744,17 +744,9 @@
     if 'type' in t_str: t_str = t_str.replace('type', 'class')
     if 'long' in t_str: t_str = t_str.replace('long', 'int')
     if 'float128' in t_str: t_str = t_str.replace('float128', 'longdouble')
-<<<<<<< HEAD
-    if 'numpy' in t_str: t_str = t_str.replace('numpy', 'np')
-    t_str = t_str.split("'")[1]
-    
-    for _t in castables:
-        if _t is eval(t_str):
-=======
 
     for _t in castables:
         if eval(t_str.split("'")[1].replace('numpy','np')) is _t:
->>>>>>> 77189429
             return _t(a)
     raise Exception('Bad type string {} should be in {}'.format(t_str, [repr(_t) for _t in castables]))
 
