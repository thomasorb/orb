#!/usr/bin/python
# *-* coding: utf-8 *-*
# Author: Thomas Martin <thomas.martin.1@ulaval.ca>
# File: core.py

## Copyright (c) 2010-2017 Thomas Martin <thomas.martin.1@ulaval.ca>
## 
## This file is part of ORB
##
## ORB is free software: you can redistribute it and/or modify it
## under the terms of the GNU General Public License as published by
## the Free Software Foundation, either version 3 of the License, or
## (at your option) any later version.
##
## ORB is distributed in the hope that it will be useful, but WITHOUT
## ANY WARRANTY; without even the implied warranty of MERCHANTABILITY
## or FITNESS FOR A PARTICULAR PURPOSE.  See the GNU General Public
## License for more details.
##
## You should have received a copy of the GNU General Public License
## along with ORB.  If not, see <http://www.gnu.org/licenses/>.

"""
The Core module contains all the core classes of ORB.
"""

__author__ = "Thomas Martin"
__licence__ = "Thomas Martin (thomas.martin.1@ulaval.ca)"                      
__docformat__ = 'reStructuredText'
import version
__version__ = version.__version__

## BASIC IMPORTS
import os
import sys
import time
import math
import traceback
import inspect
import re
import datetime
import logging
import warnings

import threading
import SocketServer
import logging.handlers
import struct
import pickle
import select
import socket

import numpy as np
import bottleneck as bn
import astropy.io.fits as pyfits
import astropy.wcs as pywcs
from scipy import interpolate

import pygit2

## MODULES IMPORTS
import cutils
import utils.spectrum, utils.parallel, utils.io, utils.filters
import utils.photometry


#################################################
#### CLASS TextColor ############################
#################################################

class TextColor:
    """Define ANSI Escape sequences to display text with colors."""
    DEFAULT = '\x1b[0m'
    RED     = '\x1b[31m'
    GREEN   = '\x1b[32m'
    YELLOW  = '\x1b[33m'
    CYAN    = '\x1b[36m'
    OKGREEN = '\033[92m'
    KORED = '\033[91m'
    END = DEFAULT


#################################################
#### CLASS ColorStreamHandler ###################
#################################################

class ColorStreamHandler(logging.StreamHandler):
    """Manage colored logging

    copied from https://gist.github.com/mooware/a1ed40987b6cc9ab9c65
    """
    
    CRITICAL = TextColor.RED
    ERROR    = TextColor.RED
    WARNING  = TextColor.YELLOW
    INFO     = TextColor.DEFAULT
    DEBUG    = TextColor.CYAN
    DEFAULT  = TextColor.DEFAULT

    @classmethod
    def _get_color(cls, level):
        if level >= logging.CRITICAL:  return cls.CRITICAL
        elif level >= logging.ERROR:   return cls.ERROR
        elif level >= logging.WARNING: return cls.WARNING
        elif level >= logging.INFO:    return cls.INFO
        elif level >= logging.DEBUG:   return cls.DEBUG
        else:                          return cls.DEFAULT

    def __init__(self, stream=None):
        logging.StreamHandler.__init__(self, stream)

    def format(self, record):
        text = logging.StreamHandler.format(self, record)
        color = self._get_color(record.levelno)
        return color + text + self.DEFAULT

#################################################
#### CLASS LoggingFilter ########################
#################################################
class NoLoggingFilter(logging.Filter):
    def filter(self, record):
        return True

class ExtInfoLoggingFilter(logging.Filter):
    bad_names = ['pp']
    def filter(self, record):
        if record.levelname in ['INFO']:
            if record.module in self.bad_names: return False
        return True

class ExtDebugLoggingFilter(logging.Filter):
    bad_names = ['pp']
    def filter(self, record):
        if record.levelname in ['INFO', 'DEBUG']:
            if record.module in self.bad_names: return False
        return True

class LogRecordStreamHandler(SocketServer.StreamRequestHandler):
    """Handler for a streaming logging request.

    This basically logs the record using whatever logging policy is
    configured locally.
    """
    def handle(self):
        """
        Handle multiple requests - each expected to be a 4-byte length,
        followed by the LogRecord in pickle format. Logs the record
        according to whatever policy is configured locally.
        """
        #while True:
        chunk = self.connection.recv(4)
        if len(chunk) < 4: return
        slen = struct.unpack('>L', chunk)[0]
        chunk = self.connection.recv(slen)
        while len(chunk) < slen:
            chunk = chunk + self.connection.recv(slen - len(chunk))
        obj = self.unPickle(chunk)
        record = logging.makeLogRecord(obj)
        self.handleLogRecord(record)

    def unPickle(self, data):
        return pickle.loads(data)

    def handleLogRecord(self, record):
        # if a name is specified, we use the named logger rather than the one
        # implied by the record.
        logger = logging.getLogger()
        # N.B. EVERY record gets logged. This is because Logger.handle
        # is normally called AFTER logger-level filtering. If you want
        # to do filtering, do it at the client end to save wasting
        # cycles and network bandwidth!
        logger.handle(record)
    
class LogRecordSocketReceiver(SocketServer.ThreadingTCPServer):
    """
    Simple TCP socket-based logging receiver suitable for testing.
    """
    def __init__(self, host='localhost',
                 port=logging.handlers.DEFAULT_TCP_LOGGING_PORT,
                 handler=LogRecordStreamHandler):
        SocketServer.ThreadingTCPServer.__init__(self, (host, port), handler)
        self.abort = False
        self.timeout = True

    def server_bind(self):
        self.socket.setsockopt(socket.SOL_SOCKET, socket.SO_REUSEADDR, 1)
        self.socket.bind(self.server_address)

    def serve_until_stopped(self):
        abort = False
        try:
            while not abort:
                rd, wr, ex = select.select([self.socket.fileno()],
                                           [], [], self.timeout)
                if rd:
                    self.handle_request()
                abort = self.abort
                time.sleep(0.01)
                
        except Exception:
            pass


#################################################
#### CLASS Logger ###############################
#################################################
class Logger(object):
    
    logfilters = {
        'default': ExtInfoLoggingFilter(),
        'extinfo': ExtInfoLoggingFilter(),
        'extdebug': ExtDebugLoggingFilter(),
        'none': NoLoggingFilter()}

    
    def __init__(self, debug=False, logfilter='default'):
        """Init

        :param logfilter: If set to None, no logfilter will be applied
          (default 'default')

        """
        self.logfilter = self.get_logfilter(logfilter)
        self.debug = bool(debug)
        
        if self.debug:
            self.level = logging.DEBUG
        else:
            self.level = logging.INFO

<<<<<<< HEAD
        # get git branch (if possible)
        repo_path = os.path.abspath(os.path.dirname(__file__) + os.sep + '..')
        try:
            self.branch_name = pygit2.Repository(repo_path).head.shorthand + '|'
        except pygit2.GitError:
            self.branch_name = ''
        
        self.start_logging()
        
    def _reset_logging_state(self):
        """Force a logging reset"""
=======
        # start tcp listener
        if self.debug:
            try:
                self.listen()
            except Exception, e:
                warnings.warn('Exception occured during logging server init (maybe it is already initialized): {}'.format(e))


    def _reset_logging_state(self, logfilter=None):
        """Force a logging reset

        :param logfilter: If set to None, default logfilter set at
          init will be applied (default None)
        """
>>>>>>> ba23496a
        def excepthook_with_log(exctype, value, tb):
            try:
                logging.error(value, exc_info=(exctype, value, tb))
            except Exception: pass

        # clear old logging state
        self.root = self.getLogger()
        [self.root.removeHandler(ihand) for ihand in self.root.handlers[:]]
        [self.root.removeFilter(ihand) for ifilt in self.root.filters[:]]

        # init logging
        self.root.setLevel(self.level)
            
        ch = ColorStreamHandler()
        ch.setLevel(self.level)
            
        if self.debug:
            formatter = logging.Formatter(
                self.get_logformat(),
                self.get_logdateformat())
        else:
            formatter = logging.Formatter(
                self.get_simplelogformat(),
                self.get_logdateformat())
        ch.setFormatter(formatter)
        ch.addFilter(self.get_logfilter(logfilter))
        self.root.addHandler(ch)

        logging.captureWarnings(True)

        sys.excepthook = excepthook_with_log

    def getLogger(self):
        return logging.getLogger()

    def get_logfilter(self, logfilter):
        if logfilter is None:
            if hasattr(self, 'logfilter'):
                return self.logfilter
            else: return self.logfilters['none']
            
        elif logfilter not in self.logfilters:
            raise ValueError('logfilter must be in {}'.format(self.logfilters.keys()))
        return self.logfilters[logfilter]
    
    def start_logging(self, logfilter=None):
        """Reset logging only if logging is not set

        :param logfilter: If set to None, default logfilter set at
          init will be applied (default None)
        """
        if not self.get_logging_state():
            self._reset_logging_state(logfilter=logfilter)

    def start_file_logging(self, logfile_path=None,
                           logfilter=None):
        """Start file logging

        :param logfile_path: Path to the logfile. If none is provided
          a default logfile path is used."""
        self.logfile_path = logfile_path
        self.start_logging()

        if not self.get_file_logging_state():
            self.root = self.getLogger()
            self.root.setLevel(self.level)

            ch = logging.StreamHandler(
                open(self._get_logfile_path(), 'a'))
            ch.setLevel(self.level)
            formatter = logging.Formatter(
                self.get_logformat(),
                self.get_logdateformat())
            ch.setFormatter(formatter)
            ch.addFilter(self.get_logfilter(logfilter))
            self.root.addHandler(ch)

    def get_logging_state(self):
        """Return True if the logging is set"""
        _len = len(self.getLogger().handlers)
        if _len == 0: return False
        elif _len < 3: return True
        else:
            raise StandardError('Logging in strange state: {}'.format(self.getLogger().handlers))

    def get_file_logging_state(self):
        """Return True if the file logging appears set"""
        _len = len(self.getLogger().handlers)
        if _len < 2: return False
        elif _len == 2: return True
        else:
            raise StandardError('File Logging in strange state: {}'.format(self.getLogger().handlers))
        
        
    def get_logformat(self):
        """Return a string describing the logging format"""        
        return '%(asctime)s|%(module)s:%(lineno)s:%(funcName)s|{}%(levelname)s> %(message)s'.format(self.branch_name)

    def get_simplelogformat(self):
        """Return a string describing the simple logging format"""
        return '{}%(levelname)s| %(message)s'.format(self.branch_name)


    def get_logdateformat(self):
        """Return a string describing the logging date format"""
        return '%y%m%d-%H:%M:%S'

    def _get_logfile_path(self):
        """Return logfile name"""
        if self.logfile_path is None:
            today = datetime.datetime.today()
            self.logfile_path = 'orb.{:04d}{:02d}{:02d}.log'.format(
                today.year, today.month, today.day)
        return self.logfile_path
    
    def listen(self):
        """Listen and handle logging sent on TCP socket"""
        # start socket listener
        logging.debug('logging listener started')
        listener = LogRecordSocketReceiver()

        thread = threading.Thread(
            target=listener.serve_until_stopped, args=())
        thread.daemon = True # Daemonize thread
        try:
            thread.start() # Start the execution
        except Exception, e:
            warnings.warn('Error during listener execution')



    
################################################
#### CLASS ROParams ############################
################################################
class ROParams(dict):
    """Special dictionary which elements can be accessed like
    attributes.

    Attributes are read-only and may be defined only once.
    """
    __getattr__ = dict.__getitem__
    __delattr__ = dict.__delitem__
    
    def __setattr__(self, key, value):
        """Special set attribute function. Always raise a read-only
        error.

        :param key: Attribute name.

        :param value: Attribute value.
        """
        raise StandardError('Parameter is read-only')

    def __setitem__(self, key, value):
        """Special set item function. Raises a warning when parameter
        already exists.
    
        :param key: Item key.

        :param value: Item value.
        """
        if key in self:
            warnings.warn('Parameter already defined')
        dict.__setitem__(self, key, value)

    def __getstate__(self):
        """Used to pickle object"""
        state = self.copy()
        return state

    def __setstate__(self, state):
        """Used to unpickle object"""
        self.update(state)

    def reset(self, key, value):
        """Force config parameter reset"""
        dict.__setitem__(self, key, value)

    def convert(self):
        """Convert to a nice pickable object"""
        conv = dict()
        conv.update(self)
        return conv
    
################################################
#### CLASS NoInstrumentConfigParams ############
################################################
class NoInstrumentConfigParams(ROParams):
    """Special dictionary which elements can be accessed like
    attributes.

    Attributes are read-only and may be defined only once.
    """
    def __getitem__(self, key):
        if key not in self:
            raise AttributeError("Instrumental configuration not loaded. Set the option 'instrument' to a valid instrument name")
        return ROParams.__getitem__(self, key)

    __getattr__ = __getitem__

     
#################################################
#### CLASS Tools ################################
#################################################

class Tools(object):
    """
    Parent class of all classes of orb.

    Manage configuration file, implement basic methods and manage the
    server for parallel processing.
    """
    instruments = ['sitelle', 'spiomm']
    
    _MASK_FRAME_TAIL = '_mask.fits' # Tail of a mask frame
    
    def __init__(self, instrument=None, data_prefix="./temp/data.",
                 tuning_parameters=dict(), ncpus=None, silent=False):
        """Initialize Tools class.

        :param instrument: (Optional) Instrument configuration to
          load. If None a minimal configuration file is loaded. Some
          functions are not available in this case (default None).

        :param data_prefix: (Optional) Prefix used to determine the
          header of the name of each created file (default
          'temp_data')

        :param ncpus: (Optional) Number of CPUs to use for parallel
          processing. set to None gives the maximum number available
          (default None).

        :param tuning_parameters: (Optional) Some parameters of the
          methods can be tuned externally using this dictionary. The
          dictionary must contains the full parameter name
          (class.method.parameter_name) and its value. For example :
          {'InterferogramMerger.find_alignment.BOX_SIZE': 7}. Note
          that only some parameters can be tuned. This possibility is
          implemented into the method itself with the method
          :py:meth:`core.Tools._get_tuning_parameter`.

        :param silent: If True only error messages will be diplayed on
          screen (default False).
        """
        self.params = ROParams()
        
        if instrument is not None:
            if instrument in self.instruments:
                self.config = ROParams()
                self.config_file_name = 'config.{}.orb'.format(instrument)
            else:
                raise ValueError(
                    "instrument must be in {}".format(self.instruments))
        else:
            self.config_file_name = 'config.none.orb'
            self.config = NoInstrumentConfigParams()
        
        # loading minimal config
        self.instrument = instrument
        self.set_config('DIV_NB', int)
        self.config['QUAD_NB'] = self.config.DIV_NB**2L
        self.set_config('BIG_DATA', bool)
        self.set_config('NCPUS', int)
        if ncpus is None:
            self.ncpus = int(self.config.NCPUS)
        else:
            self.ncpus = int(ncpus)

        if self.instrument is not None:
            # load instrument configuration
            self.set_config('OBSERVATORY_NAME', str)
            self.set_config('TELESCOPE_NAME', str)
            self.set_config('INSTRUMENT_NAME', str)

            self.set_config('OBS_LAT', float)
            self.set_config('OBS_LON', float)
            self.set_config('OBS_ALT', float)
            
            self.set_config('ATM_EXTINCTION_FILE', str)
            self.set_config('MIR_TRANSMISSION_FILE', str)
            self.set_config('MIR_SURFACE', float)
            
            self.set_config('FIELD_OF_VIEW_1', float)
            self.set_config('FIELD_OF_VIEW_2', float)
            
            self.set_config('PIX_SIZE_CAM1', float)
            self.set_config('PIX_SIZE_CAM2', float)

            self.set_config('BALANCED_CAM', int)

            self.set_config('CAM1_DETECTOR_SIZE_X', int)
            self.set_config('CAM1_DETECTOR_SIZE_Y', int)
            self.set_config('CAM2_DETECTOR_SIZE_X', int)
            self.set_config('CAM2_DETECTOR_SIZE_Y', int)

            self.set_config('CAM1_GAIN', float)
            self.set_config('CAM2_GAIN', float)
            self.set_config('CAM1_QE_FILE', str)
            self.set_config('CAM2_QE_FILE', str)
        
            self.set_config('OFF_AXIS_ANGLE_MIN', float)
            self.set_config('OFF_AXIS_ANGLE_MAX', float)
            self.set_config('OFF_AXIS_ANGLE_CENTER', float)

            self.set_config('INIT_ANGLE', float)
            self.set_config('INIT_DX', float)
            self.set_config('INIT_DY', float)
            self.set_config('CALIB_NM_LASER', float)
            self.set_config('CALIB_ORDER', int)
            self.set_config('CALIB_STEP_SIZE', float)
            self.set_config('PHASE_FIT_DEG', int)

            self.set_config('OPTIM_DARK_CAM1', bool) 
            self.set_config('OPTIM_DARK_CAM2', bool)
            self.set_config('EXT_ILLUMINATION', bool)

            self.set_config('DETECT_STAR_NB', int)
            self.set_config('INIT_FWHM', float)
            self.set_config('PSF_PROFILE', str)
            self.set_config('MOFFAT_BETA', float)
            self.set_config('DETECT_STACK', int)
            self.set_config('ALIGNER_RANGE_COEFF', float)
            self.set_config('SATURATION_THRESHOLD', float)
            self.set_config('WCS_ROTATION', float)


        self._data_prefix = data_prefix
        self._msg_class_hdr = self._get_msg_class_hdr()
        self._data_path_hdr = self._get_data_path_hdr()
        self._tuning_parameters = tuning_parameters
        self._silent = silent
        if self.instrument is not None:
            self.set_param('instrument', self.instrument)

    def get_param(self, key):
        """Get class parameter

        :param key: parameter key
        """
        return self.params[key]

    def set_param(self, key, value):
        """Set class parameter

        :param key: parameter key
        """
        self.params[key] = value

    def set_config(self, key, cast):
        """Set configuration parameter (from the configuration file)
        """
        if cast is not bool:
            self.config[key] = cast(self._get_config_parameter(key))
        else:
            self.config[key] = bool(int(self._get_config_parameter(key)))


    def _get_msg_class_hdr(self):
        """Return the header of the displayed messages."""
        return "# " + self.__class__.__name__ + "."
    
    def _get_data_path_hdr(self):
        """Return the header of the created files."""
        return self._data_prefix + self.__class__.__name__ + "."

    def _get_orb_data_file_path(self, file_name):
        """Return the path to a file in ORB data folder: orb/data/file_name

        :param file_name: Name of the file in ORB data folder.
        """
        return os.path.join(os.path.split(__file__)[0], "data", file_name)
        
    def _get_date_str(self):
        """Return local date and hour as a short string 
        for messages"""
        return time.strftime("%y-%m-%d|%H:%M:%S ", time.localtime())

    def _get_config_file_path(self):
        """Return the full path to the configuration file given its name. 

        The configuration file must exist and it must be located in
        orb/data/.

        :param config_file_name: Name of the configuration file.
        """
        if self.config_file_name is None:
            raise StandardError('No instrument configuration given')
        config_file_path = self._get_orb_data_file_path(
            self.config_file_name)
        if not os.path.exists(config_file_path):
             raise StandardError(
                 "Configuration file %s does not exist !"%config_file_path)
        return config_file_path

    def _get_filter_file_path(self, filter_name):
        """Return the full path to the filter file given the name of
        the filter.

        The filter file name must be filter_FILTER_NAME and it must be
        located in orb/data/.

        :param filter_name: Name of the filter.
        """
        filter_file_path =  self._get_orb_data_file_path(
            "filter_" + filter_name + ".orb")
        if not os.path.exists(filter_file_path):
             warnings.warn(
                 "Filter file %s does not exist !"%filter_file_path)
             return None
         
        return filter_file_path

    
    def _get_phase_file_path(self, filter_name):
        """Return the full path to the phase file given the name of
        the filter.

        The file name must be 'phase_FILTER_NAME.orb' and it must be
        located in orb/data/.

        :param filter_name: Name of the filter.
        """
        phase_file_path =  self._get_orb_data_file_path(
            "phase_" + filter_name + ".orb")
        
        if not os.path.exists(phase_file_path):
             warnings.warn(
                 "Phase file %s does not exist !"%phase_file_path)
             return None
         
        return phase_file_path

    def _get_sip_file_path(self, camera_number):
        """Return the full path to the FITS file containing the SIP
        header given the camera number.
    

        The file name must be 'sip.*.fits' and it must be
        located in orb/data/.

        :param camera_number: Camera number (can be 1,2 or 0 for
          merged data)
        """
        if camera_number == 0: cam_name = 'merged'
        elif camera_number == 1: cam_name = 'cam1'
        elif camera_number == 2: cam_name = 'cam2'
        else: raise StandardError('Bad camera number, must be 0, 1 or 2')
        
        sip_file_path =  self._get_orb_data_file_path(
            "sip." + cam_name + ".fits")
        
        if not os.path.exists(sip_file_path):
             warnings.warn(
                 "SIP file %s does not exist !"%sip_file_path)
             return None
         
        return sip_file_path


    def _get_optics_file_path(self, filter_name):
        """Return the full path to the optics transmission file given
        the name of the filter.

        The filter file name must be filter_FILTER_NAME and it must be
        located in orb/data/.

        :param filter_name: Name of the filter.
        """
        optics_file_path =  self._get_orb_data_file_path(
            "optics_" + filter_name + ".orb")
        if not os.path.exists(optics_file_path):
             warnings.warn(
                 "Optics file %s does not exist !"%optics_file_path)
             return None
         
        return optics_file_path

    def _get_standard_table_path(self, standard_table_name):
        """Return the full path to the standard table giving name,
        location and type of the recorded standard spectra.

        :param standard_table_name: Name of the standard table file
        """
        standard_table_path = self._get_orb_data_file_path(
            standard_table_name)
        if not os.path.exists(standard_table_path):
             raise StandardError(
                 "Standard table %s does not exist !"%standard_table_path)
        return standard_table_path


    def _get_standard_list(self, standard_table_name='std_table.orb',
                           group=None):
        """Return the list of standards recorded in the standard table

        :param standard_table_name: (Optional) Name of the standard
          table file (default std_table.orb).
        """
        groups = ['MASSEY', 'MISC', 'CALSPEC', 'OKE', None]
        if group not in groups:
            raise StandardError('Group must be in %s'%str(groups))
        std_table = self.open_file(self._get_standard_table_path(
            standard_table_name=standard_table_name), 'r')
        std_list = list()
        for iline in std_table:
            iline = iline.split()
            if len(iline) == 3:
                if group is None:
                    std_list.append(iline[0])
                elif iline[1] == group:
                    std_list.append(iline[0])
                    
        std_list.sort()
        return std_list
    
    def _get_standard_file_path(self, standard_name,
                                standard_table_name='std_table.orb'):
        """
        Return a standard spectrum file path.
        
        :param standard_name: Name of the standard star. Must be
          recorded in the standard table.
        
        :param standard_table_name: (Optional) Name of the standard
          table file (default std_table.orb).

        :return: A tuple [standard file path, standard type]. Standard type
          can be 'MASSEY', 'CALSPEC', 'MISC' or 'OKE'.
        """
        std_table = self.open_file(self._get_standard_table_path(
            standard_table_name=standard_table_name), 'r')

        for iline in std_table:
            iline = iline.split()
            if len(iline) >= 3:
                if iline[0] in standard_name:
                    file_path = self._get_orb_data_file_path(iline[2])
                    if os.path.exists(file_path):
                        return file_path, iline[1]

        raise StandardError('Standard name unknown. Please see data/std_table.orb for the list of recorded standard spectra')

    def _get_standard_radec(self, standard_name,
                            standard_table_name='std_table.orb',
                            return_pm=False):
        """
        Return a standard spectrum file path.
        
        :param standard_name: Name of the standard star. Must be
          recorded in the standard table.
        
        :param standard_table_name: (Optional) Name of the standard
          table file (default std_table.orb).

        :param return_pm: (Optional) Returns also proper motion if
          recorded (in mas/yr), else returns 0.

        :return: A tuple [standard file path, standard type]. Standard type
          can be 'MASSEY', 'MISC', 'CALSPEC' or 'OKE'.
        """
        std_table = self.open_file(self._get_standard_table_path(
            standard_table_name=standard_table_name), 'r')

        for iline in std_table:
            iline = iline.strip().split()
            if len(iline) >= 3:
                if iline[0] in standard_name:
                    if len(iline) > 3:
                        ra = float(iline[3])
                        dec = float(iline[4])
                        if len(iline) > 5:
                            pm_ra = float(iline[5])
                            pm_dec = float(iline[6])
                        else:
                            pm_ra = 0.
                            pm_dec = 0.
                        if return_pm:
                            return ra, dec, pm_ra, pm_dec
                        else:
                            return ra, dec
                    else:
                        raise StandardError('No RA DEC recorded for standard: {}'.format(
                            standard_name))
                    

        raise StandardError('Standard name unknown. Please see data/std_table.orb for the list of recorded standard spectra')


    def _get_atmospheric_extinction_file_path(self):
        """Return the path to the atmospheric extinction file"""
        file_name = self.config.ATM_EXTINCTION_FILE
        return self._get_orb_data_file_path(file_name)

    def _get_mirror_transmission_file_path(self):
        """Return the path to the telescope mirror transmission file"""
        file_name = self.config.MIR_TRANSMISSION_FILE
        return self._get_orb_data_file_path(file_name)

    def _get_quantum_efficiency_file_path(self, camera_number):
        """Return the path to the quantum efficiency file

        :param camera_number: Number of the camera, can be 1 or 2.
        """
        file_name = self.config(
            'CAM{}_QE_FILE'.format(camera_number))
        return self._get_orb_data_file_path(file_name)
    
  
    def _get_config_parameter(self, param_key, optional=False):
        """Return a parameter written in a config file located in
          orb/data/

        :param param_key: Key of the parameter to be read

        :param optional: (Optional) If True, a parameter key which is
          not found only raise a warning and the method returns
          None. Else, an error is raised (Default False).

        .. Note:: A parameter key is a string in upper case
          (e.g. PIX_SIZE_CAM1) which starts a line and which must be
          followed in the configuration file by an empty space and the
          parameter (in one word - no empty space). The following
          words on the same line are not read. A line not starting by
          a parameter key is considered as a comment. Please refer to
          the configuration file in orb/data/ folder::
          
             ## ORB configuration file 
             # Author: Thomas Martin <thomas.martin.1@ulaval.ca>
             
             ## Instrumental parameters
             PIX_SIZE_CAM1 20 # Size of one pixel of the camera 1 in um
             PIX_SIZE_CAM2 15 # Size of one pixel of the camera 2 in um  
        """ 
        f = self.open_file(
            self._get_config_file_path(), 'r')
        for line in f:
            if len(line) > 2:
                if line.split()[0] == param_key:
                    return line.split()[1]
        if not optional:
            raise StandardError("Parameter key %s not found in file %s"%(
                param_key, self.config_file_name))
        else:
            warnings.warn("Parameter key %s not found in file %s"%(
                param_key, self.config_file_name))
            return None

    def _print_caller_traceback(self):
        """Print the traceback of the calling function."""
        traceback = inspect.stack()
        traceback_msg = ''
        for i in range(len(traceback))[::-1]:
            traceback_msg += ('  File %s'%traceback[i][1]
                              + ', line %d'%traceback[i][2]
                              + ', in %s\n'%traceback[i][3] +
                              traceback[i][4][0])
            
        logging.debug('\r' + traceback_msg)

        
    def _print_traceback(self, no_hdr=False):
        """Print a traceback

        :param no_hdr: (Optional) If True, The message is displayed
          as it is, without any header.

        .. note:: This method returns a traceback only if an error has
          been raised.
        """
        message = traceback.format_exc()
        if not no_hdr:
            message = (self._get_date_str() + self._msg_class_hdr + 
                       sys._getframe(1).f_code.co_name + " > " + message)
            
        logging.debug("\r" + message)
            
    def _update_fits_key(self, fits_name, key, value, comment):
        """Update one key of a FITS file. If the key doesn't exist
        create one.
        
        :param fits_name: Path to the file, can be either
          relative or absolut.
        
        :param key: Exact name of the key to be updated.
        
        :param value: New value of the key

        :param comment: Comment on this key

        .. note:: Please refer to
          http://www.stsci.edu/institute/software_hardware/pyfits/ for
          more information on PyFITS module. And
          http://fits.gsfc.nasa.gov/ for more information on FITS
          files.
        """
        fits_name = (fits_name.splitlines())[0]
        try:
            hdulist = pyfits.open(fits_name, mode='update')
        except:
            raise StandardError(
                "The file '%s' could not be opened"%fits_name)
            return None

        prihdr = hdulist[0].header
        prihdr.set(key, value, comment)
        hdulist.flush()
        hdulist.close()
        return True

    def _get_basic_header(self, file_type, config_file_name='config.orb'):
        """
        Return a basic header as a list of tuples (key, value,
        comment) that can be added to any FITS file created by
        :meth:`core.Tools.write_fits`.
        
        :param file_type: Description of the type of file created.
        
        :param config_file_name: (Optional) Name of the configuration
          file (config.orb by default).
        """
        hdr = list()
        hdr.append(('COMMENT','',''))
        hdr.append(('COMMENT','General',''))
        hdr.append(('COMMENT','-------',''))
        hdr.append(('COMMENT','',''))
        hdr.append(('FILETYPE', file_type, 'Type of file'))
        hdr.append(('OBSERVAT', self.config.OBSERVATORY_NAME, 
                    'Observatory name'))
        hdr.append(('TELESCOP', self.config.TELESCOPE_NAME,
                    'Telescope name'))  
        hdr.append(('INSTRUME', self.config.INSTRUMENT_NAME,
                    'Instrument name'))
        return hdr
        
    def _get_basic_frame_header(self, dimx, dimy,
                                config_file_name='config.orb'):
        """
        Return a specific part of a header that can be used for image
        files or frames. It creates a false WCS useful to get a rough
        idea of the angular separation between two objects in the
        image.

        The header is returned as a list of tuples (key, value,
        comment) that can be added to any FITS file created by
        :meth:`core.Tools.write_fits`. You can add this part to the
        basic header returned by :meth:`core.Tools._get_basic_header`

        :param dimx: dimension of the first axis of the frame
        :param dimy: dimension of the second axis of the frame
        :param config_file_name: (Optional) Name of the configuration
          file (config.orb by default).
        """
        hdr = list()
        FIELD_OF_VIEW = self.config.FIELD_OF_VIEW_1
        x_delta = FIELD_OF_VIEW / dimx * (1/60.)
        y_delta = FIELD_OF_VIEW / dimy * (1/60.)
        hdr.append(('COMMENT','',''))
        hdr.append(('COMMENT','Frame WCS',''))
        hdr.append(('COMMENT','---------',''))
        hdr.append(('COMMENT','',''))
        hdr.append(('CTYPE1', 'DEC--TAN', 'Gnomonic projection'))
        hdr.append(('CRVAL1', 0.000000, 'DEC at reference point'))
        hdr.append(('CUNIT1', 'deg', ''))
        hdr.append(('CRPIX1', 0, 'Pixel coordinate of reference point'))
        hdr.append(('CDELT1', x_delta, 'Degrees per pixel'))
        hdr.append(('CROTA1', 0.000000, ''))
        hdr.append(('CTYPE2', 'RA---TAN', 'Gnomonic projection'))
        hdr.append(('CRVAL2', 0.000000, 'RA at reference point'))
        hdr.append(('CUNIT2', 'deg', ''))
        hdr.append(('CRPIX2', 0, 'Pixel coordinate of reference point'))
        hdr.append(('CDELT2', y_delta, 'Degrees per pixel'))
        hdr.append(('CROTA2', 0.000000, ''))
        return hdr

    def _get_fft_params_header(self, apodization_function):
        """Return a specific part of the header containing the
        parameters of the FFT.

        :param apodization_function: Name of the apodization function.
        """
        hdr = list()
        hdr.append(('COMMENT','',''))
        hdr.append(('COMMENT','FFT Parameters',''))
        hdr.append(('COMMENT','--------------',''))
        hdr.append(('COMMENT','',''))
        hdr.append(('APODIZ', '%s'%str(apodization_function),
                    'Apodization function'))
        return hdr

    def _get_basic_spectrum_frame_header(self, frame_index, axis,
                                         wavenumber=False):
        """
        Return a specific part of a header that can be used for
        independant frames of a spectral cube. It gives the wavelength
        position of the frame.

        The header is returned as a list of tuples (key, value,
        comment) that can be added to any FITS file created by
        :meth:`core.Tools.write_fits`. You can add this part to the
        basic header returned by :meth:`core.Tools._get_basic_header`
        and :meth:`core.Tools._get_frame_header`
        
        :param frame_index: Index of the frame.
        
        :param axis: Spectrum axis. The axis must have the same length
          as the number of frames in the cube. Must be an axis in
          wavenumber (cm1) or in wavelength (nm).

        :param wavenumber: (Optional) If True the axis is considered
          to be in wavenumber (cm1). If False it is considered to be
          in wavelength (nm) (default False).
        """
        hdr = list()
        if not wavenumber:
            wave_type = 'wavelength'
            wave_unit = 'nm'
        else:
            wave_type = 'wavenumber'
            wave_unit = 'cm-1'

        hdr.append(('COMMENT','',''))
        hdr.append(('COMMENT','Frame {}'.format(wave_type),''))
        hdr.append(('COMMENT','----------------',''))
        hdr.append(('COMMENT','',''))
        hdr.append(('FRAMENB', frame_index, 'Frame number'))
        
        hdr.append(('WAVEMIN', axis[frame_index], 
                    'Minimum {} in the frame in {}'.format(wave_type,
                                                           wave_unit)))
        hdr.append(('WAVEMAX', axis[frame_index] + axis[1] - axis[0], 
                    'Maximum {} in the frame in {}'.format(wave_type,
                                                           wave_unit)))
        return hdr

    def _get_basic_spectrum_cube_header(self, axis, wavenumber=False):
        """
        Return a specific part of a header that can be used for
        a spectral cube. It creates the wavelength axis of the cube.

        The header is returned as a list of tuples (key, value,
        comment) that can be added to any FITS file created by
        :meth:`core.Tools.write_fits`. You can add this part to the
        basic header returned by :meth:`core.Tools._get_basic_header`
        and :meth:`core.Tools._get_frame_header`

        :param axis: Spectrum axis. The axis must have the same length
          as the number of frames in the cube. Must be an axis in
          wavenumber (cm1) or in wavelength (nm)
          
        :param wavenumber: (Optional) If True the axis is considered
          to be in wavenumber (cm1). If False it is considered to be
          in wavelength (nm) (default False).
        """
        hdr = list()
        if not wavenumber:
            wave_type = 'wavelength'
            wave_unit = 'nm'
        else:
            wave_type = 'wavenumber'
            wave_unit = 'cm-1'
        hdr.append(('COMMENT','',''))
        hdr.append(('COMMENT','Spectrum axis',''))
        hdr.append(('COMMENT','-------------',''))
        hdr.append(('COMMENT','',''))
        hdr.append(('WAVTYPE', '{}'.format(wave_type.upper()),
                    'Spectral axis type: wavenumber or wavelength'))
        hdr.append(('CTYPE3', 'WAVE', '{} in {}'.format(wave_type,
                                                        wave_unit)))
        hdr.append(('CRVAL3', axis[0], 'Minimum {} in {}'.format(wave_type,
                                                                    wave_unit)))
        hdr.append(('CUNIT3', '{}'.format(wave_unit), ''))
        hdr.append(('CRPIX3', 1.000000, 'Pixel coordinate of reference point'))
        hdr.append(('CDELT3', 
                    ((axis[-1] - axis[0]) / (len(axis) - 1)), 
                    '{} per pixel'.format(wave_unit)))
        hdr.append(('CROTA3', 0.000000, ''))
        return hdr

    def _get_basic_spectrum_header(self, axis, wavenumber=False):
        """
        Return a specific part of a header that can be used for
        a 1D spectrum. It creates the wavelength axis.

        The header is returned as a list of tuples (key, value,
        comment) that can be added to any FITS file created by
        :meth:`core.Tools.write_fits`. You can add this part to the
        basic header returned by :meth:`core.Tools._get_basic_header`
        and :meth:`core.Tools._get_frame_header`

        :param axis: Spectrum axis. The axis must have the same length
          as the spectrum length. Must be an axis in wavenumber (cm1)
          or in wavelength (nm)
          
        :param wavenumber: (Optional) If True the axis is considered
          to be in wavenumber (cm1). If False it is considered to be
          in wavelength (nm) (default False).
        """
        hdr = list()
        if not wavenumber:
            wave_type = 'wavelength'
            wave_unit = 'nm'
        else:
            wave_type = 'wavenumber'
            wave_unit = 'cm-1'
        hdr.append(('CTYPE1', 'WAVE', '{} in {}'.format(
            wave_type, wave_unit)))
        hdr.append(('CRVAL1', axis[0], 'Minimum {} in {}'.format(
            wave_type, wave_unit)))
        hdr.append(('CUNIT1', '{}'.format(wave_unit),
                    'Spectrum coordinate unit'))
        hdr.append(('CRPIX1', 1.000000, 'Pixel coordinate of reference point'))
        hdr.append(('CD1_1', 
                    ((axis[-1] - axis[0]) / (len(axis) - 1)), 
                    '{} per pixel'.format(wave_unit)))
        return hdr

    def _init_pp_server(self, silent=False):
        """Initialize a server for parallel processing.

        :param silent: (Optional) If silent no message is printed
          (Default False).

        .. note:: Please refer to http://www.parallelpython.com/ for
          sources and information on Parallel Python software
        """
        return utils.parallel.init_pp_server(ncpus=self.ncpus,
                                             silent=silent)

    def _close_pp_server(self, js):
        """
        Destroy the parallel python job server to avoid too much
        opened files.

        :param js: job server.
        
        .. note:: Please refer to http://www.parallelpython.com/ for
            sources and information on Parallel Python software.
        """
        return utils.parallel.close_pp_server(js)
        
    def _get_mask_path(self, path):
        """Return the path to the mask given the path to the original
        FITS file.

        :param path: Path of the origial FITS file.
        """
        return os.path.splitext(path)[0] + self._MASK_FRAME_TAIL

    def _get_tuning_parameter(self, parameter_name, default_value):
        """Return the value of the tuning parameter if it exists. In
        the other case return the default value.

        This method is used to help in setting some tuning parameters
        of some method externally.

        .. warning:: The value returned if not the default value will
          be a string.
        
        :param parameter_name: Name of the parameter

        :param default_value: Default value.
        """
        caller_name = (self.__class__.__name__ + '.'
                       + sys._getframe(1).f_code.co_name)
        full_parameter_name = caller_name + '.' + parameter_name
        logging.info('looking for tuning parameter: {}'.format(
            full_parameter_name))
        if full_parameter_name in self._tuning_parameters:
            warnings.warn(
                'Tuning parameter {} changed to {} (default {})'.format(
                    full_parameter_name,
                    self._tuning_parameters[full_parameter_name],
                    default_value))
            return self._tuning_parameters[full_parameter_name]
        else:
            return default_value

    def _create_list_from_dir(self, dir_path, list_file_path,
                              image_mode=None, chip_index=None,
                              prebinning=None, check=True):
        """Create a file containing the list of all FITS files at
        a specified directory and returns the path to the list 
        file.

        :param dir_path: Directory containing the FITS files
        
        :param list_file_path: Path to the list file to be created. If None a
          list of the lines is returned.

        :param image_mode: (Optional) Image mode. If not None the given string
          will be written at the first line of the file along with the chip
          index.

        :param chip_index: (Optional) Index of the chip, must be an
          integer. Used in conjonction with image mode to write the first
          directive line of the file which indicates the image mode.

        :param prebinning: (Optional) If not None, must be an integer. Add
          another directive line for data prebinning (default None).


        :param check: (Optional) If True, files dimensions are checked. Else no
          check is done. this is faster but less safe (default True).
        
        :returns: Path to the created list file
        """
        if dir_path[-1] != os.sep:
            dir_path += os.sep
        dir_path = os.path.dirname(str(dir_path))
        if os.path.exists(dir_path):
            list_file_str = list()

            # print image mode directive line
            if image_mode is not None:
                list_file_str.append('# {} {}'.format(image_mode, chip_index))

            # print prebinning directive line
            if prebinning is not None:
                list_file_str.append(
                    '# prebinning {}'.format(int(prebinning)))
    
            file_list = os.listdir(dir_path)
            file_list = [os.path.join(dir_path,_path) for _path in file_list]
            
            # image list sort
            file_list = self.sort_image_list(file_list, image_mode)
            if file_list is None:
                 raise StandardError('There is no *.fits file in {}'.format(
                     dir_path))
            
            first_file = True
            file_nb = 0
            if check:
                logging.info('Reading and checking {}'.format(dir_path))
            else:
                logging.info('Reading {}'.format(dir_path))
            for filename in file_list:
                if (os.path.splitext(filename)[1] == ".fits"
                    and '_bias.fits' not in filename):
                    file_path = os.path.join(dir_path, filename)
                    if os.path.exists(file_path):
                        
                        if first_file:
                            fits_hdul = self.read_fits(
                                file_path, return_hdu_only=True)
                            hdu_data_index = self._get_hdu_data_index(
                                fits_hdul)
                                                     
                            fits_hdu = fits_hdul[hdu_data_index]
                            dimx = fits_hdu.header['NAXIS1']
                            dimy = fits_hdu.header['NAXIS2']
                            first_file = False

                        elif check:
                            fits_hdu = self.read_fits(
                                file_path, return_hdu_only=True)[hdu_data_index]
                            
                            dims = fits_hdu.header['NAXIS']
                            if not (
                                dims == 2
                                or fits_hdu.header['NAXIS1'] == dimx
                                or fits_hdu.header['NAXIS2'] == dimy):
                                raise StandardError("All FITS files in the directory %s do not have the same shape. Please remove bad files."%str(dir_path))
                            
                        list_file_str.append(str(file_path))
                        file_nb += 1
                            
                    else:
                        raise StandardError(str(file_path) + " does not exists !")
            if file_nb > 0:
                logging.info('{} Images found'.format(file_nb))
                if list_file_path is not None:
                    with self.open_file(list_file_path) as list_file:
                        for iline in list_file_str:
                            list_file.write(iline + "\n")
                    return list_file_path
                else:
                    return list_file_str
            else:
                raise StandardError('No FITS file in the folder: %s'%dir_path)
        else:
            raise StandardError(str(dir_path) + " does not exists !")
        
    def _get_hdu_data_index(self, hdul):
        """Return the index of the first header data unit (HDU) containing data.

        :param hdul: A pyfits.HDU instance
        """
        return utils.io.get_hdu_data_index(hdul)
        
    def write_fits(self, fits_path, fits_data, fits_header=None,
                   silent=False, overwrite=False, mask=None,
                   replace=False, record_stats=False):
        
        """Write data in FITS format. If the file doesn't exist create
        it with its directories.

        If the file already exists add a number to its name before the
        extension (unless 'overwrite' option is set to True).

        :param fits_path: Path to the file, can be either
          relative or absolut.
     
        :param fits_data: Data to be written in the file.

        :param fits_header: (Optional) Optional keywords to update or
          create. It can be a pyfits.Header() instance or a list of
          tuples [(KEYWORD_1, VALUE_1, COMMENT_1), (KEYWORD_2,
          VALUE_2, COMMENT_2), ...]. Standard keywords like SIMPLE,
          BITPIX, NAXIS, EXTEND does not have to be passed.
     
        :param silent: (Optional) If True turn this function won't
          display any message (default False)

        :param overwrite: (Optional) If True overwrite the output file
          if it exists (default False).

        :param mask: (Optional) It not None must be an array with the
          same size as the given data but filled with ones and
          zeros. Bad values (NaN or Inf) are converted to 1 and the
          array is converted to 8 bit unsigned integers (uint8). This
          array will be written to the disk with the same path
          terminated by '_mask'. The header of the mask FITS file will
          be the same as the original data (default None).

        :param replace: (Optional) If True and if the file already
          exist, new data replace old data in the existing file. NaN
          values do not replace old values. Other values replace old
          values. New array MUST have the same size as the existing
          array. Note that if replace is True, overwrite is
          automatically set to True.

        :param record_stats: (Optional) If True, record mean and
          median of data. Useful if they often have to be computed
          (default False).
        
        .. note:: float64 data is converted to float32 data to avoid
          too big files with unnecessary precision

        .. note:: Please refer to
          http://www.stsci.edu/institute/software_hardware/pyfits/ for
          more information on PyFITS module and
          http://fits.gsfc.nasa.gov/ for more information on FITS
          files.
        """
        return utils.io.write_fits(
            fits_path, fits_data, fits_header=fits_header,
            silent=silent, overwrite=overwrite, mask=mask,
            replace=replace, record_stats=record_stats,
            mask_path=self._get_mask_path(fits_path))
        
                
            

    def read_fits(self, fits_path, no_error=False, nan_filter=False, 
                  return_header=False, return_hdu_only=False,
                  return_mask=False, silent=False, delete_after=False,
                  data_index=0, image_mode='classic', chip_index=None,
                  binning=None, fix_header=True, dtype=float):
        """Read a FITS data file and returns its data.
    
        :param fits_path: Path to the file, can be either
          relative or absolut.
        
        :param no_error: (Optional) If True this function will only
          display a warning message if the file does not exist (so it
          does not raise an exception) (default False)
        
        :param nan_filter: (Optional) If True replace NaN by zeros
          (default False)

        :param return_header: (Optional) If True return a tuple (data,
           header) (default False).

        :param return_hdu_only: (Optional) If True return FITS header
          data unit only. No data will be returned (default False).

        :param return_mask: (Optional) If True return only the mask
          corresponding to the data file (default False).

        :param silent: (Optional) If True no message is displayed
          except if an error is raised (default False).

        :param delete_after: (Optional) If True delete file after
          reading (default False).

        :param data_index: (Optional) Index of data in the header data
          unit (Default 0).

        :param image_mode: (Optional) Can be 'sitelle', 'spiomm' or
          'classic'. In 'sitelle' mode, the parameter
          chip_index must also be set to 0 or 1. In this mode only
          one of both SITELLE quadrants is returned. In 'classic' mode
          the whole frame is returned (default 'classic').

        :param chip_index: (Optional) Index of the chip of the
          SITELLE image. Used only if image_mode is set to 'sitelle'
          In this case, must be 1 or 2. Else must be None (default
          None).

        :param binning: (Optional) If not None, returned data is
          binned by this amount (must be an integer >= 1)

        :param fix_header: (Optional) If True, fits header is
          fixed to avoid errors due to header inconsistencies
          (e.g. WCS errors) (default True).

        :param dtype: (Optional) Data is converted to
          the given dtype (e.g. np.float32, default float).
        
        .. note:: Please refer to
          http://www.stsci.edu/institute/software_hardware/pyfits/ for
          more information on PyFITS module. And
          http://fits.gsfc.nasa.gov/ for more information on FITS
          files.
        """
        return utils.io.read_fits(
            fits_path, no_error=no_error, nan_filter=nan_filter, 
            return_header=return_header, return_hdu_only=return_hdu_only,
            return_mask=return_mask, silent=silent, delete_after=delete_after,
            data_index=data_index, image_mode=image_mode, chip_index=chip_index,
            binning=binning, fix_header=fix_header, dtype=dtype,
            mask_path=self._get_mask_path(fits_path))

    def _bin_image(self, a, binning):
        """Return mean binned image. 

        :param image: 2d array to bin.

        :param binning: binning (must be an integer >= 1).

        ..note:: Only the complete sets of rows or columns are binned
          so that depending on the bin size and the image size the
          last columns or rows can be ignored. This ensures that the
          binning surface is the same for every pixel in the binned
          array.
        """
        return utils.io.bin_image(a, binning)


    def _get_sitelle_slice(self, slice_str):
        """
        Strip a string containing SITELLE like slice coordinates.

        :param slice_str: Slice string.
        """
        return utils.io.get_sitelle_slice(slice_str)


    def _read_sitelle_chip(self, hdu, chip_index, substract_bias=True):
        """Return chip data of a SITELLE FITS image.

        :param hdu: pyfits.HDU Instance of the SITELLE image
        
        :param chip_index: Index of the chip to read. Must be 1 or 2.

        :param substract_bias: If True bias is automatically
          substracted by using the overscan area (default True).
        """
        return utils.io.read_sitelle_chip(hdu, chip_index,
                                          substract_bias=substract_bias)


    def _read_spiomm_data(self, hdu, image_path, substract_bias=True):
        """Return data of an SpIOMM FITS image.

        :param hdu: pyfits.HDU Instance of the SpIOMM image

        :param image_path: Image path
        
        :param substract_bias: If True bias is automatically
          substracted by using the associated bias frame as an
          overscan frame. Mean bias level is thus computed along the y
          axis of the bias frame (default True).
        """
        return utils.io.read_spiomm_data(hdu, image_path,
                                         substract_bias=substract_bias)
        

    def open_file(self, file_name, mode='w'):
        """Open a file in write mode (by default) and return a file
        object.
        
        Create the file if it doesn't exist (only in write mode).

        :param fits_name: Path to the file, can be either
          relative or absolute.

        :param mode: (Optional) Can be 'w' for write mode, 'r' for
          read mode and 'a' for append mode.
        """
        if mode not in ['w','r','a','rU']:
            raise StandardError("mode option must be 'w', 'r', 'rU' or 'a'")
            
        if mode in ['w','a']:
            # create folder if it does not exist
            dirname = os.path.dirname(file_name)
            if dirname != '':
                if not os.path.exists(dirname): 
                    os.makedirs(dirname)
        if mode == 'r': mode = 'rU' # read in universal mode by
                                    # default to handle Windows files.

        return open(file_name, mode)
    

    def sort_image_list(self, file_list, image_mode, cube=True):
        """Sort a list of fits files.

        :param file_list: A list of file names

        :param image_mode: Image mode, can be 'sitelle' or 'spiomm'.

        :param cube: If True, image list is considered as a cube
          list. Headers are used to get the right order based on step
          number instead of file path (default True).
        """
    
        file_list = [path for path in file_list if
                     (('.fits' in path) or ('.hdf5' in path))]
        
        if len(file_list) == 0: return None

        if image_mode == 'spiomm':
            file_list = [path for path in file_list
                         if not '_bias.fits' in path]

        # get all numbers
        file_seq = [re.findall("[0-9]+", path)
                        for path in file_list if
                    (('.fits' in path) or ('.hdf5' in path))]
        
        try:
            file_keys = np.array(file_seq, dtype=int)
        except Exception, e:
            raise StandardError('Malformed sequence of files: {}:\n{}'.format(
                e, file_seq))
                             
            
        # get changing column
        test = np.sum(file_keys == file_keys[0,:], axis=0)
        
        if np.min(test) > 1:
            warnings.warn('Images list cannot be safely sorted. Two images at least have the same index')
            column_index = np.nan
        else:
            column_index = np.argmin(test)

        # get changing step (if possible)
        steplist = list()
        if cube:
            for path in file_list:
                if '.fits' in path:
                    try:
                        hdr = self.read_fits(
                            path, return_hdu_only=True)[0].header
                        if 'SITSTEP' in hdr:
                            steplist.append(int(hdr['SITSTEP']))
                    except Exception: pass
                
        
        if len(steplist) == len(file_list):
            _list = list()
            for i in range(len(file_list)):
                _list.append({'path':file_list[i], 'step':steplist[i]})
            _list.sort(key=lambda x: x['step'])
            file_list = [_path['path'] for _path in _list]
        elif not np.isnan(column_index):
            file_list.sort(key=lambda x: float(re.findall("[0-9]+", x)[
                column_index]))
        else:
            raise StandardError('Image list cannot be sorted.')
            
        return file_list

    def save_sip(self, fits_path, hdr, overwrite=True):
        """Save SIP parameters from a header to a blanck FITS file.

        :param fits_path: Path to the FITS file
        :param hdr: header from which SIP parameters must be read
        :param overwrite: (Optional) Overwrite the FITS file.
        """    
        clean_hdr = self._clean_sip(hdr)
        data = np.empty((1,1))
        data.fill(np.nan)
        self.write_fits(
            fits_path, data, fits_header=clean_hdr, overwrite=overwrite)

    def load_sip(self, fits_path):
        """Return a astropy.wcs.WCS object from a FITS file containing
        SIP parameters.
    
        :param fits_path: Path to the FITS file    
        """
        hdr = self.read_fits(fits_path, return_hdu_only=True)[0].header
        return pywcs.WCS(hdr)


    def open_hdf5(self, file_path, mode):
        """Return a :py:class:`h5py.File` instance with some
        informations.

        :param file_path: Path to the hdf5 file.
        
        :param mode: Opening mode. Can be 'r', 'r+', 'w', 'w-', 'x',
          'a'.

        .. note:: Please refer to http://www.h5py.org/.
        """
        return utils.io.open_hdf5(file_path, mode)
    
    def write_hdf5(self, file_path, data, header=None,
                   silent=False, overwrite=False, max_hdu_check=True,
                   compress=False):

        """    
        Write data in HDF5 format.

        A header can be added to the data. This method is useful to
        handle an HDF5 data file like a FITS file. It implements most
        of the functionality of the method
        :py:meth:`core.Tools.write_fits`.

        .. note:: The output HDF5 file can contain mutiple data header
          units (HDU). Each HDU is in a specific group named 'hdu*', *
          being the index of the HDU. The first HDU is named
          HDU0. Each HDU contains one data group (HDU*/data) which
          contains a numpy.ndarray and one header group
          (HDU*/header). Each subgroup of a header group is a keyword
          and its associated value, comment and type.

        :param file_path: Path to the HDF5 file to create

        :param data: A numpy array (numpy.ndarray instance) of numeric
          values. If a list of arrays is given, each array will be
          placed in a specific HDU. The header keyword must also be
          set to a list of headers of the same length.

        :param header: (Optional) Optional keywords to update or
          create. It can be a pyfits.Header() instance or a list of
          tuples [(KEYWORD_1, VALUE_1, COMMENT_1), (KEYWORD_2,
          VALUE_2, COMMENT_2), ...]. Standard keywords like SIMPLE,
          BITPIX, NAXIS, EXTEND does not have to be passed (default
          None). It can also be a list of headers if a list of arrays
          has been passed to the option 'data'.    

        :param max_hdu_check: (Optional): When True, if the input data
          is a list (interpreted as a list of data unit), check if
          it's length is not too long to make sure that the input list
          is not a single data array that has not been converted to a
          numpy.ndarray format. If the number of HDU to create is
          indeed very long this can be set to False (default True).
        
        :param silent: (Optional) If True turn this function won't
          display any message (default False)

        :param overwrite: (Optional) If True overwrite the output file
          if it exists (default False).

        :param compress: (Optional) If True data is compressed using
          the SZIP library (see
          https://www.hdfgroup.org/doc_resource/SZIP/). SZIP library
          must be installed (default False).
    

        .. note:: Please refer to http://www.h5py.org/.
        """        
        return utils.io.write_hdf5(file_path, data, header=header, silent=silent,
                                   overwrite=overwrite, max_hdu_check=max_hdu_check,
                                   compress=compress)
    

    def _header_fits2hdf5(self, fits_header):
        """convert a pyfits.Header() instance to a header for an hdf5 file

        :param fits_header: Header of the FITS file
        """
        return utils.io.header_fits2hdf5(fits_header)
    
    def _header_hdf52fits(self, hdf5_header):
        """convert an hdf5 header to a pyfits.Header() instance.

        :param hdf5_header: Header of the HDF5 file
        """
        return utils.io.header_hdf52fits(hdf5_header)
        
    def read_hdf5(self, file_path, return_header=False, dtype=float):
        
        """Read an HDF5 data file created with
        :py:meth:`core.Tools.write_hdf5`.
        
        :param file_path: Path to the file, can be either
          relative or absolute.        

        :param return_header: (Optional) If True return a tuple (data,
           header) (default False).
    
        :param dtype: (Optional) Data is converted to the given type
          (e.g. np.float32, default float).
        
        .. note:: Please refer to http://www.h5py.org/."""    
        return utils.io.read_hdf5(file_path, return_header=return_header,
                                  dtype=dtype)
    
    def _get_hdf5_data_path(self, frame_index, mask=False):
        """Return path to the data of a given frame in an HDF5 cube.

        :param frame_index: Index of the frame
        
        :param mask: (Optional) If True, path to the masked frame is
          returned (default False).
        """
        if mask: return self._get_hdf5_frame_path(frame_index) + '/mask'
        else: return self._get_hdf5_frame_path(frame_index) + '/data'

    def _get_hdf5_quad_data_path(self, quad_index):
        """Return path to the data of a given quad in an HDF5 cube.

        :param quad_index: Index of the quadrant
        """
        return self._get_hdf5_quad_path(quad_index) + '/data'
        

    def _get_hdf5_header_path(self, frame_index):
        """Return path to the header of a given frame in an HDF5 cube.

        :param frame_index: Index of the frame
        """
        return self._get_hdf5_frame_path(frame_index) + '/header'

    def _get_hdf5_quad_header_path(self, quad_index):
        """Return path to the header of a given quadrant in an HDF5 cube.

        :param frame_index: Index of the quadrant
        """
        return self._get_hdf5_quad_path(quad_index) + '/header'

    def _get_hdf5_frame_path(self, frame_index):
        """Return path to a given frame in an HDF5 cube.

        :param frame_index: Index of the frame.
        """
        return 'frame{:05d}'.format(frame_index)

    
    def _get_hdf5_quad_path(self, quad_index):
        """Return path to a given quadrant in an HDF5 cube.

        :param quad_index: Index of the quad.
        """
        return 'quad{:03d}'.format(quad_index)
        
            
    def _get_quadrant_dims(self, quad_number, dimx, dimy, div_nb):
        """Return the indices of a quadrant along x and y axes.

        :param quad_number: Quadrant number

        :param dimx: X axis dimension.
          
        :param dimy: Y axis dimension.
        
        :param div_nb: Number of divisions along x and y axes. (e.g. if
          div_nb = 3, the number of quadrant is 9 ; if div_nb = 4, the
          number of quadrant is 16)

        """
        quad_nb = div_nb**2
        
        if (quad_number < 0) or (quad_number > quad_nb - 1L):
            raise StandardError("quad_number out of bounds [0," + str(quad_nb- 1L) + "]")
            return None

        index_x = quad_number % div_nb
        index_y = (quad_number - index_x) / div_nb

        x_min = long(index_x * math.ceil(dimx / div_nb))
        if (index_x != div_nb - 1L):            
            x_max = long((index_x  + 1L) * math.ceil(dimx / div_nb))
        else:
            x_max = dimx

        y_min = long(index_y * math.ceil(dimy / div_nb))
        if (index_y != div_nb - 1L):            
            y_max = long((index_y  + 1L) * math.ceil(dimy / div_nb))
        else:
            y_max = dimy

        return x_min, x_max, y_min, y_max


            
##################################################
#### CLASS Cube ##################################
##################################################
class Cube(Tools):
    """3d numpy data cube handling. Base class for all Cube classes"""
    def __init__(self, data,
                 project_header=list(),
                 wcs_header=list(), calibration_laser_header=list(),
                 overwrite=True, 
                 indexer=None, **kwargs):
        """
        Initialize Cube class.

        :param data: Can be a path to a FITS file containing a data
          cube or a 3d numpy.ndarray. Can be None if data init is
          handled differently (e.g. if this class is inherited)
        
        :param project_header: (Optional) header section describing
          the observation parameters that can be added to each output
          files (an empty list() by default).

        :param wcs_header: (Optional) header section describing WCS
          that can be added to each created image files (an empty
          list() by default).

        :param calibration_laser_header: (Optional) header section
          describing the calibration laser parameters that can be
          added to the concerned output files e.g. calibration laser map,
          spectral cube (an empty list() by default).

        :param overwrite: (Optional) If True existing FITS files will
          be overwritten (default True).
          
        :param indexer: (Optional) Must be a :py:class:`core.Indexer`
          instance. If not None created files can be indexed by this
          instance.

        :param kwargs: (Optional) :py:class:`~orb.core.Tools` kwargs.
        """
        Tools.__init__(self, **kwargs)
        
        self.star_list = None
        self.z_median = None
        self.z_mean = None
        self.z_std = None
        self.mean_image = None
        self._silent_load = False

        self._return_mask = False # When True, __get_item__ return mask data
                                  # instead of 'normal' data

        # read directives
        self.is_hdf5_frames = None # frames are hdf5 frames (i.e. the cube is
                                   # not an HDF5 cube but is made from
                                   # hdf5 frames)
        self.is_hdf5_cube = None # tell if the cube is an hdf5 cube
                                 # (i.e. created via OutHDFCube or
                                 # OutHDFQuadCube)
        self.is_quad_cube = False # Basic cube is not quad cube (see
                                  # class HDFCube and OutHDFQuadCube)


        self.is_complex = False
        self.dtype = float
        
        if overwrite in [True, False]:
            self.overwrite = bool(overwrite)
        else:
            raise ValueError('overwrite must be True or False')
        
                
        self.indexer = indexer
        self._project_header = project_header
        self._wcs_header = wcs_header
        self._calibration_laser_header = calibration_laser_header

        if data is None: return
        
        # check data
        if isinstance(data, str):
            data = self.read_fits(data)

        utils.validate.is_3darray(data)
        utils.validate.has_dtype(data, float)
        
        self._data = np.copy(data)
        self.dimx = self._data.shape[0]
        self.dimy = self._data.shape[1]
        self.dimz = self._data.shape[2]
        self.shape = (self.dimx, self.dimy, self.dimz)

    def __getitem__(self, key):
        """Getitem special method"""
        return self._data.__getitem__(key)
    
    def is_same_2D_size(self, cube_test):
        """Check if another cube has the same dimensions along x and y
        axes.

        :param cube_test: Cube to check
        """
        
        if ((cube_test.dimx == self.dimx) and (cube_test.dimy == self.dimy)):
            return True
        else:
            return False

    def is_same_3D_size(self, cube_test):
        """Check if another cube has the same dimensions.

        :param cube_test: Cube to check
        """
        
        if ((cube_test.dimx == self.dimx) and (cube_test.dimy == self.dimy) 
            and (cube_test.dimz == self.dimz)):
            return True
        else:
            return False    

    def get_data_frame(self, index, silent=False, mask=False):
        """Return one frame of the cube.

        :param index: Index of the frame to be returned

        :param silent: (Optional) if False display a progress bar
          during data loading (default False)

        :param mask: (Optional) if True return mask (default False).
        """
        if silent:
            self._silent_load = True
        if mask:
            self._return_mask = True
        data = self[:,:,index]
        self._silent_load = False
        self._return_mask = False
        return data

    def get_data(self, x_min, x_max, y_min, y_max,
                 z_min, z_max, silent=False, mask=False):
        """Return a part of the data cube.

        :param x_min: minimum index along x axis
        
        :param x_max: maximum index along x axis
        
        :param y_min: minimum index along y axis
        
        :param y_max: maximum index along y axis
        
        :param z_min: minimum index along z axis
        
        :param z_max: maximum index along z axis
        
        :param silent: (Optional) if False display a progress bar
          during data loading (default False)

        :param mask: (Optional) if True return mask (default False).
        """
        if silent:
            self._silent_load = True
        if mask:
            self._return_mask = True
        data = self[x_min:x_max, y_min:y_max, z_min:z_max]
        self._silent_load = False
        self._return_mask = False
        return data
        
    
    def get_all_data(self, mask=False):
        """Return the whole data cube

        :param mask: (Optional) if True return mask (default False).
        """
        if mask:
            self._return_mask = True
        data = self[:,:,:]
        self._return_mask = False
        return data
    
    def get_column_data(self, icol, silent=True, mask=False):
        """Return data as a slice along x axis

        :param icol: Column index
        
        :param silent: (Optional) if False display a progress bar
          during data loading (default True)
          
        :param mask: (Optional) if True return mask (default False).
        """
        if silent:
            self._silent_load = True
        if mask:
            self._return_mask = True
        data = self.get_data(icol, icol+1, 0, self.dimy, 0, self.dimz,
                             silent=silent)
        self._silent_load = False
        self._return_mask = False
        return data

    def get_size_on_disk(self):
        """Return the expected size of the cube if saved on disk in Mo.
        """
        return self.dimx * self.dimy * self.dimz * 4 / 1e6 # 4 octets in float32

    def get_binned_cube(self, binning):
        """Return the binned version of the cube
        """
        binning = int(binning)
        if binning < 2:
            raise ValueError('Bad binning value')
        logging.info('Binning interferogram cube')
        image0_bin = utils.image.nanbin_image(
            self.get_data_frame(0), binning)

        cube_bin = np.empty((image0_bin.shape[0],
                             image0_bin.shape[1],
                             self.dimz), dtype=float)
        cube_bin.fill(np.nan)
        cube_bin[:,:,0] = image0_bin
        progress = ProgressBar(self.dimz-1)
        for ik in range(1, self.dimz):
            progress.update(ik, info='Binning cube')
            cube_bin[:,:,ik] = utils.image.nanbin_image(
                self.get_data_frame(ik), binning)
        progress.end()
        return cube_bin


    def get_resized_frame(self, index, size_x, size_y, degree=3):
        """Return a resized frame using spline interpolation.

        :param index: Index of the frame to resize
        :param size_x: New size of the cube along x axis
        :param size_y: New size of the cube along y axis
        :param degree: (Optional) Interpolation degree (Default 3)
        
        .. warning:: To use this function on images containing
           star-like objects a linear interpolation must be done
           (set degree to 1).
        """
        resized_frame = np.empty((size_x, size_y), dtype=self.dtype)
        x = np.arange(self.dimx)
        y = np.arange(self.dimy)
        x_new = np.linspace(0, self.dimx, num=size_x)
        y_new = np.linspace(0, self.dimy, num=size_y)
        z = self.get_data_frame(index)
        interp = interpolate.RectBivariateSpline(x, y, z, kx=degree, ky=degree)
        resized_frame = interp(x_new, y_new)
        data = np.array(resized_frame)
        dimx = data.shape[0]
        dimy = data.shape[1]
        logging.info("Data resized to shape : (" + str(dimx) +  ", " + str(dimy) + ")")
        return resized_frame

    def get_resized_data(self, size_x, size_y):
        """Resize the data cube and return it using spline
          interpolation.
          
        This function is used only to resize a cube of flat or dark
        frames. Note that resizing dark or flat frames must be
        avoided.

        :param size_x: New size of the cube along x axis
        :param size_y: New size of the cube along y axis
        
        .. warning:: This function must not be used to resize images
          containing star-like objects (a linear interpolation must
          be done in this case).
        """
        resized_cube = np.empty((size_x, size_y, self.dimz), dtype=self.dtype)
        x = np.arange(self.dimx)
        y = np.arange(self.dimy)
        x_new = np.linspace(0, self.dimx, num=size_x)
        y_new = np.linspace(0, self.dimy, num=size_y)
        progress = ProgressBar(self.dimz)
        for _ik in range(self.dimz):
            z = self.get_data_frame(_ik)
            interp = interpolate.RectBivariateSpline(x, y, z)
            resized_cube[:,:,_ik] = interp(x_new, y_new)
            progress.update(_ik, info="resizing cube")
        progress.end()
        data = np.array(resized_cube)
        dimx = data.shape[0]
        dimy = data.shape[1]
        dimz = data.shape[2]
        logging.info("Data resized to shape : (" + str(dimx) +  ", " + str(dimy) + ", " + str(dimz) + ")")
        return data

    def get_interf_energy_map(self):
        """Return the energy map of an interferogram cube."""
        mean_map = self.get_mean_image()
        energy_map = np.zeros((self.dimx, self.dimy), dtype=self.dtype)
        progress = ProgressBar(self.dimz)
        for _ik in range(self.dimz):
            energy_map += np.abs(self.get_data_frame(_ik) - mean_map)**2.
            progress.update(_ik, info="Creating interf energy map")
        progress.end()
        return np.sqrt(energy_map / self.dimz)

    def get_spectrum_energy_map(self):
        """Return the energy map of a spectrum cube.
    
        .. note:: In this process NaNs are considered as zeros.
        """
        energy_map = np.zeros((self.dimx, self.dimy), dtype=self.dtype)
        progress = ProgressBar(self.dimz)
        for _ik in range(self.dimz):
            frame = self.get_data_frame(_ik)
            non_nans = np.nonzero(~np.isnan(frame))
            energy_map[non_nans] += (frame[non_nans])**2.
            progress.update(_ik, info="Creating spectrum energy map")
        progress.end()
        return np.sqrt(energy_map) / self.dimz

    def get_mean_image(self, recompute=False):
        """Return the mean image of a cube (corresponding to a deep
        frame for an interferogram cube or a specral cube).

        :param recompute: (Optional) Force to recompute mean image
          even if it is already present in the cube (default False).
        
        .. note:: In this process NaNs are considered as zeros.
        """
        if self.mean_image is None or recompute:
            mean_im = np.zeros((self.dimx, self.dimy), dtype=self.dtype)
            progress = ProgressBar(self.dimz)
            for _ik in range(self.dimz):
                frame = self.get_data_frame(_ik)
                non_nans = np.nonzero(~np.isnan(frame))
                mean_im[non_nans] += frame[non_nans]
                progress.update(_ik, info="Creating mean image")
            progress.end()
            self.mean_image = mean_im / self.dimz
        return self.mean_image

    def get_median_image(self):
        """Return the median image of a cube

        .. note:: This is not a real median image. Frames are combined
          10 by 10 with a median.
        """
        median_im = np.zeros((self.dimx, self.dimy), dtype=self.dtype)
        progress = ProgressBar(self.dimz)
        BLOCK_SIZE = 10
        counts = 0
        for _ik in range(0, self.dimz, BLOCK_SIZE):
            progress.update(_ik, info="Creating median image")
            _ik_end = _ik+BLOCK_SIZE
            if _ik_end >= self.dimz:
                _ik_end = self.dimz - 1
            if _ik_end > _ik:
                frames = self.get_data(0,self.dimx,
                                       0, self.dimy,
                                       _ik,_ik_end, silent=True)
                median_im += np.nanmedian(frames, axis=2)
                counts += 1
        progress.end()
        return median_im / counts

    def get_zstd(self, nozero=False, center=False):
        """Return a vector containing frames std.

        :param nozero: If True zeros are removed from the std
          computation. If there's only zeros, std frame value will
          be a NaN (default False).

        :param center: If True only the center of the frame is used to
          compute std.
        """
        return self.get_zstat(nozero=nozero, center=center, stat='std')
    
    def get_zmean(self, nozero=False, center=False):
        """Return a vector containing frames median.

        :param nozero: If True zeros are removed from the median
          computation. If there's only zeros, median frame value will
          be a NaN (default False).

        :param center: If True only the center of the frame is used to
          compute median.
        """
        return self.get_zstat(nozero=nozero, center=center, stat='mean')

    def get_zmedian(self, nozero=False, center=False):
        """Return a vector containing frames mean.

        :param nozero: If True zeros are removed from the mean
          computation. If there's only zeros, mean frame value will
          be a NaN (default False).

        :param center: If True only the center of the frame is used to
          compute mean.
        """
        return self.get_zstat(nozero=nozero, center=center, stat='median')


    def _get_frame_stat(self, ik, nozero, stat_key, center,
                        xmin, xmax, ymin, ymax):
        """Utilitary function for :py:meth:`orb.orb.Cube.get_zstat`
        which returns the stats of a frame in a box.

        Check if the frame stats are not already in the header of the
        frame.    
        """
        if not nozero and not center:
            frame_hdr = self.get_frame_header(ik)
            if stat_key in frame_hdr:
                if not np.isnan(float(frame_hdr[stat_key])):
                    return float(frame_hdr[stat_key])

        frame = np.copy(self.get_data(
            xmin, xmax, ymin, ymax, ik, ik+1)).astype(float)

        if nozero: # zeros filtering
            frame[np.nonzero(frame == 0)] = np.nan

        if bn.allnan(frame, axis=None):
            return np.nan
        if stat_key == 'MEDIAN':
            return bn.nanmedian(frame, axis=None)
        elif stat_key == 'MEAN':
            return bn.nanmean(frame, axis=None)
        elif stat_key == 'STD':
            return bn.nanstd(frame, axis=None)
        else: raise StandardError('stat_key must be set to MEDIAN, MEAN or STD')
        

    def get_zstat(self, nozero=False, stat='mean', center=False):
        """Return a vector containing frames stat (mean, median or
        std).

        :param nozero: If True zeros are removed from the stat
          computation. If there's only zeros, stat frame value will
          be a NaN (default False).

        :param stat: Type of stat to return. Can be 'mean', 'median'
          or 'std'

        :param center: If True only the center of the frame is used to
          compute stat.
        """
        BORDER_COEFF = 0.15
        
        if center:
            xmin = int(self.dimx * BORDER_COEFF)
            xmax = self.dimx - xmin + 1
            ymin = int(self.dimy * BORDER_COEFF)
            ymax = self.dimy - ymin + 1
        else:
            xmin = 0
            xmax = self.dimx
            ymin = 0
            ymax = self.dimy

        if stat == 'mean':
            if self.z_mean is None: stat_key = 'MEAN'
            else: return self.z_mean
            
        elif stat == 'median':
            if self.z_median is None: stat_key = 'MEDIAN'
            else: return self.z_median
            
        elif stat == 'std':
            if self.z_std is None: stat_key = 'STD'
            else: return self.z_std
            
        else: raise StandardError(
            "Bad stat option. Must be 'mean', 'median' or 'std'")
        
        stat_vector = np.empty(self.dimz, dtype=self.dtype)

        job_server, ncpus = self._init_pp_server()
        progress = ProgressBar(self.dimz)
        for ik in range(0, self.dimz, ncpus):
            if ik + ncpus >= self.dimz:
                ncpus = self.dimz - ik

            jobs = [(ijob, job_server.submit(
                self._get_frame_stat, 
                args=(ik + ijob, nozero, stat_key, center,
                      xmin, xmax, ymin, ymax),
                modules=("import logging",
                         "import numpy as np",
                         "import bottleneck as bn")))
                    for ijob in range(ncpus)]

            for ijob, job in jobs:
                stat_vector[ik+ijob] = job()   

            progress.update(ik, info="Creating stat vector")
        progress.end()
        self._close_pp_server(job_server)
        
        if stat == 'mean':
            self.z_mean = stat_vector
            return self.z_mean
        if stat == 'median':
            self.z_median = stat_vector
            return self.z_median
        if stat == 'std':
            self.z_std = stat_vector
            return self.z_std
            
    def get_quadrant_dims(self, quad_number, div_nb=None,
                          dimx=None, dimy=None):
        """Return the indices of a quadrant along x and y axes.

        :param quad_number: Quadrant number

        :param div_nb: (Optional) Use another number of divisions
          along x and y axes. (e.g. if div_nb = 3, the number of
          quadrant is 9 ; if div_nb = 4, the number of quadrant is 16)

        :param dimx: (Optional) Use another x axis dimension. Other
          than the axis dimension of the managed data cube
          
        :param dimy: (Optional) Use another y axis dimension. Other
          than the axis dimension of the managed data cube
        """
        if div_nb is None: 
            div_nb = self.config.DIV_NB

        if dimx is None: dimx = self.dimx
        if dimy is None: dimy = self.dimy

        return Tools._get_quadrant_dims(
            self, quad_number, dimx, dimy, div_nb)

    def get_calibration_laser_map(self):
        """Not implemented in Cube class but implemented in child
        classes."""
        return None
       
    def export(self, export_path, x_range=None, y_range=None,
               z_range=None, header=None, overwrite=False,
               force_hdf5=False, force_fits=False,
               calibration_laser_map_path=None, mask=None,
               deep_frame_path=None):
        
        """Export cube as one FITS/HDF5 file.

        :param export_path: Path of the exported FITS file

        :param x_range: (Optional) Tuple (x_min, x_max) (default
          None).
        
        :param y_range: (Optional) Tuple (y_min, y_max) (default
          None).
        
        :param z_range: (Optional) Tuple (z_min, z_max) (default
          None).

        :param header: (Optional) Header of the output file (default
          None).

        :param overwrite: (Optional) Overwrite output file (default
          False).

        :param force_hdf5: (Optional) If True, output is in HDF5
          format even if the input files are FITS files. If False it
          will be in the format of the input files (default False).

        :param force_fits: (Optional) If True, output is in FITS
          format. If False it will be in the format of the input files
          (default False).

        :param calibration_laser_map_path: (Optional) Path to a
          calibration laser map to append (default None).

        :param deep_frame_path: (Optional) Path to a deep frame to
          append (default None)

        :param mask: (Optional) If a mask is given. Exported data is
          masked. A NaN in the mask flags for a masked pixel. Other
          values are not considered (default None).
        """
        if force_fits and force_hdf5:
            raise StandardError('force_fits and force_hdf5 cannot be both set to True')
        
        if x_range is None:
            xmin = 0
            xmax = self.dimx
        else:
            xmin = np.min(x_range)
            xmax = np.max(x_range)
            
        if y_range is None:
            ymin = 0
            ymax = self.dimy
        else:
            ymin = np.min(y_range)
            ymax = np.max(y_range)

        if z_range is None:
            zmin = 0
            zmax = self.dimz
        else:
            zmin = np.min(z_range)
            zmax = np.max(z_range)
            
        if ((self.is_hdf5_frames or force_hdf5 or self.is_hdf5_cube)
            and not force_fits): # HDF5 export
            logging.info('Exporting cube to an HDF5 cube: {}'.format(
                export_path))
            if not self.is_quad_cube:
                outcube = OutHDFCube(
                    export_path,
                    (xmax - xmin, ymax - ymin, zmax - zmin),
                    overwrite=overwrite,
                    reset=True)
            else:
                outcube = OutHDFQuadCube(
                    export_path,
                    (xmax - xmin, ymax - ymin, zmax - zmin),
                    self.config.QUAD_NB,
                    overwrite=overwrite,
                    reset=True)

            outcube.append_image_list(self.image_list)
            if header is None:
                header = self.get_cube_header()
            outcube.append_header(header)

            if calibration_laser_map_path is None:
                calibration_laser_map = self.get_calibration_laser_map()
                calib_map_hdr = None
            else:
                calibration_laser_map, calib_map_hdr = self.read_fits(
                    calibration_laser_map_path, return_header=True)
                if (calibration_laser_map.shape[0] != self.dimx):
                    calibration_laser_map = orb.utils.image.interpolate_map(
                        calibration_laser_map, self.dimx, self.dimy)

            if calibration_laser_map is not None:
                logging.info('Append calibration laser map')
                outcube.append_calibration_laser_map(calibration_laser_map,
                                                     header=calib_map_hdr)

            if deep_frame_path is not None:
                deep_frame = self.read_fits(deep_frame_path)
                logging.info('Append deep frame')
                outcube.append_deep_frame(deep_frame)
                
            if not self.is_quad_cube: # frames export
                progress = ProgressBar(zmax-zmin)
                for iframe in range(zmin, zmax):
                    progress.update(iframe-zmin, info='exporting frame {}'.format(iframe))
                    idata = self.get_data(
                        xmin, xmax, ymin, ymax,
                        iframe, iframe + 1,
                        silent=True)
                    
                    if mask is not None:
                        idata[np.nonzero(np.isnan(mask))] = np.nan
                    
                    outcube.write_frame(
                        iframe,
                        data=idata,
                        header=self.get_frame_header(iframe),
                        force_float32=True)
                progress.end()
                
            else: # quad export
                
                progress = ProgressBar(self.config.QUAD_NB)
                for iquad in range(self.config.QUAD_NB):
                    progress.update(
                        iquad, info='exporting quad {}'.format(
                            iquad))
                    
                    x_min, x_max, y_min, y_max = self._get_quadrant_dims(
                        iquad, self.dimx, self.dimy,
                        int(math.sqrt(float(self.quad_nb))))
                    
                    data_quad = self.get_data(x_min, x_max,
                                              y_min, y_max,
                                              0, self.dimz,
                                              silent=True)

                    if mask is not None:
                        data_quad[np.nonzero(np.isnan(mask)),:] = np.nan
                    
                    # write data
                    outcube.write_quad(iquad,
                                       data=data_quad,
                                       force_float32=True)
                    
                progress.end()
                
            outcube.close()
            del outcube
                
        else: # FITS export
            logging.info('Exporting cube to a FITS cube: {}'.format(
                export_path))

            if not self.is_hdf5_cube:
                
                data = np.empty((xmax-xmin, ymax-ymin, zmax-zmin),
                                dtype=float)
                job_server, ncpus = self._init_pp_server()
                progress = ProgressBar(zmax-zmin)
                for iframe in range(0, zmax-zmin, ncpus):
                    progress.update(
                        iframe,
                        info='exporting data frame {}'.format(
                            iframe))
                    if iframe + ncpus >= zmax - zmin:
                        ncpus = zmax - zmin - iframe

                    jobs = [(ijob, job_server.submit(
                        self.get_data, 
                        args=(xmin, xmax, ymin, ymax, zmin + iframe +ijob,
                              zmin + iframe +ijob + 1)))
                            for ijob in range(ncpus)]

                    for ijob, job in jobs:
                        data[:,:,iframe+ijob] = job()

                progress.end()        
                self._close_pp_server(job_server)
            else:
                data = self.get_data(xmin, xmax, ymin, ymax, zmin, zmax)

            if mask is not None:
                data[np.nonzero(np.isnan(mask)),:] = np.nan
                
            self.write_fits(export_path, data, overwrite=overwrite,
                            fits_header=header)

    
            
    def validate_x_index(self, x, clip=True):
        """validate an x index, return an integer inside the boundaries or
        raise an exception if it is off boundaries

        :param x: x index

        :param clip: (Optional) If True return an index inside the
          boundaries, else: raise an exception (default True).
        """
        return utils.validate.index(x, 0, self.dimx, clip=clip)
    
    def validate_y_index(self, y, clip=True):
        """validate an y index, return an integer inside the boundaries or
        raise an exception if it is off boundaries

        :param y: y index (can be an array or a list of indexes)

        :param clip: (Optional) If True return an index inside the
          boundaries, else: raise an exception (default True).
        """
        return utils.validate.index(y, 0, self.dimy, clip=clip)

        
#################################################
#### CLASS OCube ################################
#################################################
class OCube(Cube):
    """Provide additional cube methods when observation parameters are known.
    """
    def __init__(self, data, params, **kwargs):
        """
        Initialize Cube class.

        :param data: Can be a path to a FITS file containing a data
          cube or a 3d numpy.ndarray. Can be None if data init is
          handled differently (e.g. if this class is inherited)

        :param params: Path to an option file.
        """
        Cube.__init__(self, data, params, **kwargs)
        self.load_params(params)
    
    def load_params(self, params):
        """Load observation parameters

        :params: Path to an option file.
        """
        def set_param(pkey, okey, cast):
            if okey in ofile.options:
                self.set_param(pkey, ofile.get(okey, cast=cast))
            else:
                raise Exception('Malformed option file. {} not set.'.format(okey))
                
    
        # parse optionfile
        if isinstance(params, str):
            if os.path.exists(params):
                ofile = OptionFile(params)
                for iopt in ofile.options:
                    logging.debug('{}: {}'.format(iopt, ofile[iopt]))
                set_param('step', 'SPESTEP', float)
                set_param('order', 'SPEORDR', int)
                set_param('filter_name', 'FILTER', str)
                self.set_param('filter_file_path', self._get_filter_file_path(self.params.filter_name))
                nm_min, nm_max = utils.filters.get_filter_bandpass(self.params.filter_file_path)
                self.set_param('filter_nm_min', nm_min)
                self.set_param('filter_nm_max', nm_max)
                self.set_param('filter_cm1_min', utils.spectrum.nm2cm1(nm_max))
                self.set_param('filter_cm1_max', utils.spectrum.nm2cm1(nm_min))
                
                set_param('exposure_time', 'SPEEXPT', float)
                set_param('step_nb', 'SPESTNB', int)
                set_param('calibration_laser_map_path', 'CALIBMAP', str)
                
                
            else:
                raise IOError('file {} does not exist'.format(params))
        else: raise TypeError('params type ({}) not handled'.format(type(params)))

        self.params_defined = True

    def validate(self):
        """Check if this class is valid"""
        if self.instrument not in ['sitelle', 'spiomm']: raise StandardError("class not valid: set instrument to 'sitelle' or 'spiomm' at init")
        try: self.params_defined
        except AttributeError: raise StandardError("class not valid: set params at init")
        if not self.params_defined: raise StandardError("class not valid: set params at init")

    def get_uncalibrated_filter_bandpass(self):
        """Return filter bandpass as two 2d matrices (min, max) in pixels"""
        self.validate()
        filterfile = FilterFile(self.get_param('filter_file_path'))
        filter_min_cm1, filter_max_cm1 = utils.spectrum.nm2cm1(filterfile.get_filter_bandpass())[::-1]
        
        cm1_axis_step_map = cutils.get_cm1_axis_step(
            self.dimz, self.params.step) * self.get_calibration_coeff_map()

        cm1_axis_min_map = (self.params.order / (2 * self.params.step)
                            * self.get_calibration_coeff_map() * 1e7)
        if int(self.params.order) & 1:
            cm1_axis_min_map += cm1_axis_step_map
        filter_min_pix_map = (filter_min_cm1 - cm1_axis_min_map) / cm1_axis_step_map
        filter_max_pix_map = (filter_max_cm1 - cm1_axis_min_map) / cm1_axis_step_map
        
        return filter_min_pix_map, filter_max_pix_map
    
    def get_calibration_laser_map(self):
        """Return calibration laser map"""
        self.validate()
        try:
            return np.copy(self.calibration_laser_map)
        except AttributeError:
            self.calibration_laser_map = self.read_fits(self.params.calibration_laser_map_path)
        if (self.calibration_laser_map.shape[0] != self.dimx):
            self.calibration_laser_map = utils.image.interpolate_map(
                self.calibration_laser_map, self.dimx, self.dimy)
        if not self.calibration_laser_map.shape == (self.dimx, self.dimy):
            raise StandardError('Calibration laser map shape is {} and must be ({} {})'.format(self.calibration_laser_map.shape[0], self.dimx, self.dimy))
        return self.calibration_laser_map
        
    def get_calibration_coeff_map(self):
        """Return calibration laser map"""
        self.validate()
        try:
            return np.copy(self.calibration_coeff_map)
        except AttributeError:
            self.calibration_coeff_map = self.get_calibration_laser_map() / self.config.CALIB_NM_LASER 
        return self.calibration_coeff_map

    def get_theta_map(self):
        """Return the incident angle map from the calibration laser map"""
        self.validate()
        try:
            return np.copy(self.theta_map)
        except AttributeError:
            self.theta_map = utils.spectrum.corr2theta(self.get_calibration_coeff_map())

    def get_base_axis(self):
        """Return the spectral axis (in cm-1) at the center of the cube"""
        self.validate()
        try: return np.copy(self.base_axis)
        except AttributeError:
            calib_map = self.get_calibration_coeff_map()
            self.base_axis = utils.spectrum.create_cm1_axis(
                self.dimz, self.params.step, self.params.order,
                corr=calib_map[calib_map.shape[0]/2, calib_map.shape[1]/2])
        return Axis(self.base_axis)

    def add_params_to_hdf_file(self, hdffile):
        """Write parameters as attributes to an hdf5 file"""
        for iparam in self.params:
            hdffile.attrs[iparam] = self.params[iparam]


##################################################
#### CLASS ProgressBar ###########################
##################################################


class ProgressBar(object):
    """Display a simple progress bar in the terminal

    :param max_index: Index representing a 100% completed task.
    """

    REFRESH_COUNT = 3L # number of steps used to calculate a remaining time
    MAX_CARAC = 78 # Maximum number of characters in a line
    BAR_LENGTH = 10. # Length of the bar

    def __init__(self, max_index, silent=False):
        """Initialize ProgressBar class

        :param max_index: The index considered as 100%. If 0 print a
          'please wait' message.

        :param silent: (Optional) If True progress bar is not printed
          (default False).
        """
        self._start_time = time.time()
        self._max_index = float(max_index)
        self._time_table = np.zeros((self.REFRESH_COUNT), np.float)
        self._index_table = np.zeros((self.REFRESH_COUNT), np.float)
        self._silent = silent
        self._count = 0
        
    def _erase_line(self):
        """Erase the progress bar"""
        if not self._silent:
            sys.stdout.write("\r" + " " * self.MAX_CARAC)
            sys.stdout.flush()

    def _time_str_convert(self, sec):
        """Convert a number of seconds in a human readable string
        
        :param sec: Number of seconds to convert
        """
        if sec is None: return 'unknown'
        if (sec < 1):
            return '{:.3f} s'.format(sec)
        elif (sec < 5):
            return '{:.2f} s'.format(sec)
        elif (sec < 60.):
            return '{:.1f} s'.format(sec)
        elif (sec < 3600.):
            minutes = int(math.floor(sec/60.))
            seconds = int(sec - (minutes * 60.))
            return str(minutes) + "m" + str(seconds) + "s"
        else:
            hours = int(math.floor(sec/3600.))
            minutes = int(math.floor((sec - (hours*3600.))/60.))
            seconds = int(sec - (hours * 3600.) - (minutes * 60.))
            return str(hours) + "h" + str(minutes) + "m" + str(seconds) + "s"


    def update(self, index, info="", remains=True, nolog=True):
        """Update the progress bar.

        :param index: Index representing the progress of the
          process. Must be less than index_max.
          
        :param info: (Optional) Information to be displayed as
          comments (default '').
          
        :param remains: (Optional) If True, remaining time is
          displayed (default True).

        :param nolog: (Optional) No logging of the printed text is
          made (default True).
        """
        if (self._max_index > 0):
            color = TextColor.CYAN
            self._count += 1
            for _icount in range(self.REFRESH_COUNT - 1L):
                self._time_table[_icount] = self._time_table[_icount + 1L]
                self._index_table[_icount] = self._index_table[_icount + 1L]
            self._time_table[-1] = time.time()
            self._index_table[-1] = index
            if (self._count > self.REFRESH_COUNT):
                index_by_step = ((self._index_table[-1] - self._index_table[0])
                                 /float(self.REFRESH_COUNT - 1))
                if index_by_step > 0:
                    time_to_end = (((self._time_table[-1] - self._time_table[0])
                                    /float(self.REFRESH_COUNT - 1))
                                   * (self._max_index - index) / index_by_step)
                else: time_to_end = None
            else:
                time_to_end = None
            pos = (float(index) / self._max_index) * self.BAR_LENGTH
            line = ("\r [" + "="*int(math.floor(pos)) + 
                    " "*int(self.BAR_LENGTH - math.floor(pos)) + 
                    "] [%d%%] [" %(pos*100./self.BAR_LENGTH) + 
                    str(info) +"]")
            if remains:
                line += (" [remains: " + 
                         self._time_str_convert(time_to_end) + "]")
            
        else:
            color = TextColor.GREEN
            line = ("\r [please wait] [" +
                    str(info) +"]")
            
        self._erase_line()
        if (len(line) > self.MAX_CARAC):
            rem_len = len(line) - self.MAX_CARAC + 1
            line = line[:-rem_len]
        if not self._silent:
            sys.stdout.write(line)
            sys.stdout.flush()

    def end(self, silent=False):
        """End the progress bar and display the total time needed to
        complete the process.

        :param silent: If True remove the progress bar from the
          screen. Further diplayed text will be displayed above the
          progress bar.
        """
        
        if not silent:
            self._erase_line()
            self.update(self._max_index, info="completed in " +
                        self._time_str_convert(
                            time.time() - self._start_time),
                        remains=False, nolog=False)
            if not self._silent:
                sys.stdout.write("\n")
        else:
            self._erase_line()
            self.update(self._max_index, info="completed in " +
                        self._time_str_convert(time.time() - self._start_time),
                        remains=False)
            if not self._silent:
                sys.stdout.flush()
                




##################################################
#### CLASS Indexer ###############################
##################################################

class Indexer(Tools):
    """Manage locations of created files.

    All files locations are stored in a text-like file: the index
    file. This file is the 'real' counterpart of the index (which is
    'virtual' until :py:meth:`core.Indexer.update_index` is
    called). This method is called each time
    :py:meth:`core.Indexer.__setitem__` is called.

    This class can be accessed like a dictionary.
    """

    file_groups = ['cam1', 'cam2', 'merged']
    file_group_indexes = [0, 1, 2]
    index = dict()
    file_group = None

    def __getitem__(self, file_key):
        """Implement the evaluation of self[file_key]

        :param file_key: Key name of the file to be located
        """
        if file_key in self.index:
            return self.index[file_key]
        else:
            warnings.warn("File key '%s' does not exist"%file_key)
            return None
            
    def __setitem__(self, file_key, file_path):
        """Implement the evaluation of self[file_key] = file_path

        :param file_key: Key name of the file

        :param file_path: Path to the file
        """
        
        if self.file_group is not None:
            file_key = self.file_group + '.' + file_key
        self.index[file_key] = file_path
        self.update_index()

    def __str__(self):
        """Implement the evaluation of str(self)"""
        return str(self.index)

    def _get_index_path(self):
        """Return path of the index"""
        return self._data_path_hdr + 'file_index'

    def _index2group(self, index):
        """Convert an integer (0, 1 or 2) to a group of files
        ('merged', 'cam1' or 'cam2').
        """
        if index == 0:
            return 'merged'
        elif index == 1:
            return 'cam1'
        elif index == 2:
            return 'cam2'
        else:
            raise StandardError(
                'Group index must be in %s'%(str(self.file_group_indexes)))

    def get_path(self, file_key, file_group=None, err=False):
        """Return the path of a file recorded in the index.

        Equivalent to self[file_key] if the option file_group is not used.

        :param file_key: Key name of the file to be located

        :param file_group: (Optional) Add group prefix to the key
          name. File group must be 'cam1', 'cam2', 'merged' or their
          integer equivalent 1, 2, 0. File group can also be set to
          None (default None).

        :param err: (Optional) Print an error instead of a warning if
          the file is not indexed.
        """
        if (file_group in self.file_groups):
            file_key = file_group + '.' + file_key
        elif (file_group in self.file_group_indexes):
            file_key = self._index2group(file_group) + '.' + file_key
        elif file_group is not None:
            raise StandardError('Bad file group. File group can be in %s, in %s or None'%(str(self.file_groups), str(self.file_group_indexes)))

        if file_key in self.index:
            return self[file_key]
        else:
            if err:
                raise StandardError("File key '%s' does not exist"%file_key)
            else:
                warnings.warn("File key '%s' does not exist"%file_key)

    def set_file_group(self, file_group):
        """Set the group of the next files to be recorded. All given
        file keys will be prefixed by the file group.

        :param file_group: File group must be 'cam1', 'cam2', 'merged'
          or their integer equivalent 1, 2, 0. File group can also be
          set to None.
        """
        if (file_group in self.file_group_indexes):
            file_group = self._index2group(file_group)
            
        if (file_group in self.file_groups) or (file_group is None):
            self.file_group = file_group
            
        else: raise StandardError(
            'Bad file group name. Must be in %s'%str(self.file_groups))

    def load_index(self):
        """Load index file and rebuild index of already located files"""
        self.index = dict()
        if os.path.exists(self._get_index_path()):
            f = self.open_file(self._get_index_path(), 'r')
            for iline in f:
                if len(iline) > 2:
                    iline = iline.split()
                    self.index[iline[0]] = iline[1]
            f.close()

    def update_index(self):
        """Update index files with data in the virtual index"""
        f = self.open_file(self._get_index_path(), 'w')
        for ikey in self.index:
            f.write('%s %s\n'%(ikey, self.index[ikey]))
        f.close()
        
        

#################################################
#### CLASS Lines ################################
#################################################
class Lines(Tools):
    """
    This class manages emission lines names and wavelengths.
    
    Spectral lines rest wavelength::
    
      ============ ======== =======
        Em. Line    Vaccum    Air
      ============ ======== =======
      [OII]3726    372.709  372.603
      [OII]3729    372.988  372.882
      Hepsilon     397.119  397.007
      Hdelta       410.292  410.176
      Hgamma       434.169  434.047
      [OIII]4363   436.444  436.321
      Hbeta        486.269  486.133
      [OIII]4959   496.030  495.892
      [OIII]5007   500.824  500.684
      [NII]6548    654.984  654.803
      Halpha       656.461  656.280
      [NII]6583    658.523  658.341
      [SII]6716    671.832  671.647
      [SII]6731    673.271  673.085
    """
    sky_lines_file_name = 'sky_lines.orb'
    """Name of the sky lines data file."""

    air_sky_lines_nm = None
    """Air sky lines wavelength"""


    vac_lines_nm = {'[OII]3726':372.709,
                    '[OII]3729':372.988,
                    'Hepsilon':397.119,
                    'Hdelta':410.292,
                    'Hgamma':434.169,
                    '[OIII]4363':436.444,
                    'Hbeta':486.269,
                    '[OIII]4959':496.030,
                    '[OIII]5007':500.824,
                    '[NII]6548':654.984,
                    'Halpha':656.461,
                    '[NII]6583':658.523,
                    '[SII]6716':671.832,
                    '[SII]6731':673.271}
    """Vacuum emission lines wavelength"""
    
    air_lines_nm = {'[OII]3726':372.603,
                    '[OII]3729':372.882,
                    '[NeIII]3869':386.875,
                    'Hepsilon':397.007,
                    'Hdelta':410.176,
                    'Hgamma':434.047,
                    '[OIII]4363':436.321,
                    'Hbeta':486.133,
                    '[OIII]4959':495.891,
                    '[OIII]5007':500.684,
                    'HeI5876':587.567,
                    '[OI]6300':630.030,
                    '[SIII]6312':631.21,
                    '[NII]6548':654.803,
                    'Halpha':656.280,
                    '[NII]6583':658.341,
                    'HeI6678':667.815,
                    '[SII]6716':671.647,
                    '[SII]6731':673.085,
                    'HeI7065':706.528,
                    '[ArIII]7136':713.578,
                    '[OII]7120':731.965,
                    '[OII]7130':733.016,
                    '[ArIII]7751':775.112}
    """Air emission lines wavelength"""

    vac_lines_name = None
    air_lines_name = None
    
    def __init__(self, **kwargs):
        """Lines class constructor.

        :param kwargs: Kwargs are :py:class:`~core.Tools` properties.
        """
        Tools.__init__(self, **kwargs)

        # create corresponding inverted dicts
        self.air_lines_name = dict()
        for ikey in self.air_lines_nm.iterkeys():
            self.air_lines_name[str(self.air_lines_nm[ikey])] = ikey

        self.vac_lines_name = dict()
        for ikey in self.vac_lines_nm.iterkeys():
            self.vac_lines_name[str(self.vac_lines_nm[ikey])] = ikey
            
        self._read_sky_file()
        

    def _read_sky_file(self):
        """Return sky file (sky_lines.orb) as a dict.
        """
        sky_lines_file_path = self._get_orb_data_file_path(
            self.sky_lines_file_name)
        f = self.open_file(sky_lines_file_path, 'r')
        self.air_sky_lines_nm = dict()
        try:
            for line in f:
                if '#' not in line and len(line) > 2:
                    line = line.split()
                    self.air_sky_lines_nm[line[1]] = (float(line[1]) / 10., float(line[3]))
        except Exception, e:
            raise StandardError('Error during parsing of {}: {}'.format(sky_lines_file_path, e))
        finally:
            f.close()

    def get_sky_lines(self, nm_min, nm_max, delta_nm, line_nb=0,
                      get_names=False):
        """Return sky lines in a range of optical wavelength.

        :param nm_min: min Wavelength of the lines in nm
        
        :param nm_max: max Wavelength of the lines in nm

        :param delta_nm: Wavelength resolution in nm as the minimum
          wavelength interval of the spectrum. Lines comprises in half
          of this interval are merged.
        
        :param line_nb: (Optional) Number of the most intense lines to
          retrieve. If 0 all lines are given (default 0).

        :param get_name: (Optional) If True return lines name also.
        """
        def merge(merged_lines):
            
            merged_lines_nm = np.array([line[1] for line in merged_lines])
           
            
            merged_lines_nm = (np.sum(merged_lines_nm[:,0]
                                      * merged_lines_nm[:,1])
                               /np.sum(merged_lines_nm[:,1]),
                               np.sum(merged_lines_nm[:,1]))

            merged_lines_name = [line[0] for line in merged_lines]
            temp_list = list()
            
            for name in merged_lines_name:
                if 'MEAN' in name:
                    name = name[5:-1]
                temp_list.append(name)
            merged_lines_name = 'MEAN[' + ','.join(temp_list) + ']'
            return (merged_lines_name, merged_lines_nm)

        lines = [(line_name, self.air_sky_lines_nm[line_name])
                 for line_name in self.air_sky_lines_nm
                 if (self.air_sky_lines_nm[line_name][0] >= nm_min
                     and self.air_sky_lines_nm[line_name][0] <= nm_max)]
        
        lines.sort(key=lambda l: l[1][0])
    
        merged_lines = list()
        final_lines = list()
        
        for iline in range(len(lines)):
            if iline + 1 < len(lines):
                if (abs(lines[iline][1][0] - lines[iline+1][1][0])
                    < delta_nm / 2.):
                    merged_lines.append(lines[iline])
                else:
                    if len(merged_lines) > 0:
                        merged_lines.append(lines[iline])
                        final_lines.append(merge(merged_lines))
                        merged_lines = list()
                    else:
                        final_lines.append(lines[iline])
                        
        # correct a border effect if the last lines of the list are to
        # be merged
        if len(merged_lines) > 0:
            merged_lines.append(lines[iline])
            final_lines.append(merge(merged_lines))

        lines = final_lines
        
        # get only the most intense lines
        if line_nb > 0:
            lines.sort(key=lambda l: l[1][1], reverse=True)
            lines = lines[:line_nb]

        lines_nm = list(np.array([line[1] for line in lines])[:,0])
        lines_name = [line[0] for line in lines]
        
        # add balmer lines
        balmer_lines = ['Halpha', 'Hbeta', 'Hgamma', 'Hdelta', 'Hepsilon']
        for iline in balmer_lines:
            if (self.air_lines_nm[iline] >= nm_min
                and self.air_lines_nm[iline] <= nm_max):
                lines_nm.append(self.air_lines_nm[iline])
                lines_name.append(iline)

        if not get_names:
            lines_nm.sort()
            return lines_nm
        else:
            lines = [(lines_name[iline], lines_nm[iline])
                     for iline in range(len(lines_nm))]
            lines.sort(key=lambda l: l[1])
            lines_nm = [line[1] for line in lines]
            lines_name = [line[0] for line in lines]
            return lines_nm, lines_name
        

    def get_line_nm(self, lines_name, air=True, round_ang=False):
        """Return the wavelength of a line or a list of lines

        :param lines_name: List of line names

        :param air: (Optional) If True, air rest wavelength are
          returned. If False, vacuum rest wavelength are
          returned (default True).

        :param round_ang: (Optional) If True return the rounded
          wavelength of the line in angstrom (default False)
        """
        if isinstance(lines_name, str):
            lines_name = [lines_name]
        if air:
            lines_nm = [self.air_lines_nm[line_name]
                        for line_name in lines_name]
        else:
            lines_nm = [self.vac_lines_nm[line_name]
                        for line_name in lines_name]

        if len(lines_nm) == 1:
            lines_nm = lines_nm[0]
            
        if round_ang:
            return self.round_nm2ang(lines_nm)
        else:
            return lines_nm

    def get_line_cm1(self, lines_name, air=True, round_ang=False):
        """Return the wavenumber of a line or a list of lines

        :param lines_name: List of line names

        :param air: (Optional) If True, air rest wavenumber are
          returned. If False, vacuum rest wavenumber are
          returned (default True).
        """
        return utils.spectrum.nm2cm1(
            self.get_line_nm(lines_name, air=air))

    def get_line_name(self, lines, air=True):
        """Return the name of a line or a list of lines given their
        wavelength.

        :param lines: List of lines wavelength

        :param air: (Optional) If True, rest wavelength is considered
          to be in air. If False it is considered to be in
          vacuum (default True).
        """
        if isinstance(lines, (float, int, np.float128)):
            lines = [lines]

        names = list()
        if air:
            for iline in lines:
                if str(iline) in self.air_lines_name:
                    names.append(self.air_lines_name[str(iline)])
                else:
                    names.append('None')

        else:
            for iline in lines:
                if str(iline) in self.vac_lines_name:
                    names.append(self.vac_lines_name[str(iline)])
                else:
                    names.append('None')

        if len(names) == 1: return names[0]
        else: return names
    
    def round_nm2ang(self, nm):
        """Convert a wavelength in nm into a rounded value in angstrom

        :param nm: Line wavelength in nm
        """
        return np.squeeze(np.rint(np.array(nm) * 10.).astype(int))
    
#################################################
#### CLASS OptionFile ###########################
#################################################
        
class OptionFile(object):
    """Manage an option file.

    An option file is a file containing keywords and values and
    optionally some comments indicated by '#', e.g.::
    
      ## ORBS configuration file 
      # Author: Thomas Martin <thomas.martin.1@ulaval.ca>
      # File : config.orb
      ## Observatory
      OBSERVATORY_NAME OMM # Observatory name
      TELESCOPE_NAME OMM # Telescope name
      INSTRUMENT_NAME SpIOMM # Instrument name
      OBS_LAT 45.455000 # Observatory latitude
      OBS_LON -71.153000 # Observatory longitude

    .. note:: The special keyword **INCLUDE** can be used to give the
      path to another option file that must be included. Note that
      existing keywords will be overriden so the INCLUDE keyword is
      best placed at the very beginning of the option file.

    .. note:: Repeated keywords override themselves. Only the
      protected keywords ('REG', 'TUNE') are all kept.

    .. note:: The first line starting with '##' is considered as a header
      of the file and can be used to give a description of the file.
    """

    # special keywords that can be used mulitple times without being
    # overriden.
    protected_keys = ['REG', 'TUNE'] 

    def __init__(self, option_file_path, protected_keys=[]):
        """Initialize class

        :param option_file_path: Path to the option file

        :param protected_keys: (Optional) Add other protected keys to
          the basic ones (default []).
        """        
        # append new protected keys
        for key in protected_keys:
            self.protected_keys.append(key) 
        
        self.option_file = open(option_file_path, 'r')
        self.input_file_path = str(option_file_path)
        self.options = dict()
        self.lines = Lines()
        self.header_line = None
        for line in self.option_file:
            if len(line) > 2:
                if line[0:2] == '##':
                    if self.header_line is None:
                        self.header_line = line[2:-1]
                    
                if line[0] != '#': # check if line is commented
                    if '#' in line:
                        line = line[:line.find('#')]
                    line = line.split()
                    if not np.size(line) == 0:
                        key = line[0]

                        # manage INCLUDE keyword
                        if key == 'INCLUDE':
                            included_optfile = self.__class__(line[1])
                            self.options = dict(
                                self.options.items()
                                + included_optfile.options.items())

                        # manage protected keys
                        final_key = str(key)
                        if final_key in self.protected_keys:
                            index = 2
                            while final_key in self.options:
                                final_key = key + str(index)
                                index += 1

                        if len(line) > 2:
                            self.options[final_key] = line[1:]
                        elif len(line) > 1:
                            self.options[final_key] = line[1]
                        
        self.option_file.close()
        
                        
    def __getitem__(self, key):
        """Implement the evaluation of self[key]."""
        if key in self.options:
            return self.options[key]
        else: return None
        
    def iteritems(self):
        """Implement iteritems function often used with iterable objects"""
        return self.options.iteritems()

    def get(self, key, cast=str):
        """Return the value associated to a keyword.
        
        :param key: keyword
        
        :param cast: (Optional) Cast function for the returned value
          (default str).
        """
        param = self[key]
        if param is not None:
            if cast is not bool:
                return cast(param)
            else:
                return bool(int(param))
        else:
            return None

    def get_regions_parameters(self):
        """Get regions parameters.

        Defined for the special keyword 'REG'.
        """
        return {k:v for k,v in self.iteritems() if k.startswith('REG')}

    def get_lines(self, nm_min=None, nm_max=None, delta_nm=None):
        """Get lines parameters.

        Defined for the special keyword 'LINES'.

        All optional keywords are only used if the keyword SKY is
        used.

        :param nm_min: (Optional) min wavelength of the lines in nm
          (default None).
        
        :param nm_max: (Optional) max wavelength of the lines in nm
          (default None).

        :param delta_nm: (Optional) wavelength resolution in nm as the minimum
          wavelength interval of the spectrum. Lines comprises in half
          of this interval are merged (default None).
    
        """
        lines_names = self['LINES']
        lines_nm = list()
        if len(lines_names) > 2:
            lines_names = lines_names.split(',')
            for iline in lines_names:
                try:
                    lines_nm.append(float(iline))
                except:
                    if iline == 'SKY':
                        if (nm_min is not None and nm_max is not None
                            and delta_nm is not None):
                            lines_nm += self.lines.get_sky_lines(
                                nm_min, nm_max, delta_nm)
                        else: raise StandardError('Keyword SKY used but nm_min, nm_max or delta_nm parameter not set')
                            
                    else:
                        lines_nm.append(self.lines.get_line_nm(iline))
        else:
            return None
        
        return lines_nm
            
    def get_filter_edges(self):
        """Get filter eges parameters.

        Defined for the special keyword 'FILTER_EDGES'.
        """
        filter_edges = self['FILTER_EDGES']
        if filter_edges is not None:
            filter_edges = filter_edges.split(',')
            if len(filter_edges) == 2:
                return np.array(filter_edges).astype(float)
            else:
                raise StandardError(
                    'Bad filter edges definition: check option file')
        else:
            return None

    def get_fringes(self):
        """Get fringes

        Defined for the special keyword 'FRINGES'.
        """
        fringes = self['FRINGES']
        if fringes is not None:
            fringes = fringes.split(':')
            try:
                return np.array(
                    [ifringe.split(',') for ifringe in fringes],
                    dtype=float)
            except ValueError:
                raise StandardError("Fringes badly defined. Use no whitespace, each fringe must be separated by a ':'. Fringes parameters must be given in the order [frequency, amplitude] separated by a ',' (e.g. 150.0,0.04:167.45,0.095 gives 2 fringes of parameters [150.0, 0.04] and [167.45, 0.095]).")
        return None

    def get_bad_frames(self):
        """Get bad frames.

        Defined for the special keyword 'BAD_FRAMES'.
        """
        if self['BAD_FRAMES'] is not None:
            bad_frames = self['BAD_FRAMES'].split(",")
        else: return None
        
        bad_frames_list = list()
        try:
            for ibad in bad_frames:
                if (ibad.find(":") > 0):
                    min_bad = int(ibad.split(":")[0])
                    max_bad = int(ibad.split(":")[1])+1
                    for i in range(min_bad, max_bad):
                        bad_frames_list.append(i)
                else:
                    bad_frames_list.append(int(ibad))   
            return np.array(bad_frames_list)
        except ValueError:
            raise StandardError("Bad frames badly defined. Use no whitespace, bad frames must be comma separated. the sign ':' can be used to define a range of bad frames, commas and ':' can be mixed. Frame index must be integer.")

    def get_tuning_parameters(self):
        """Return the list of tuning parameters.

        Defined for the special keyword 'TUNE'.
        """
        return {v[0]:v[1] for k,v in self.iteritems() if k.startswith('TUNE')}
        
                   
#################################################
#### CLASS ParamsFile ###########################
#################################################

class ParamsFile(Tools):
    """Manage correspondance between multiple dict containing the
    same parameters and a file on disk.

    Its behaviour is similar to :py:class:`astrometry.StarsParams`.
    """

    _params_list = None
    _keys = None
    _file_path = None

    f = None
    
    def __init__(self, file_path, reset=True, **kwargs):
        """Init ParamsFile class.

        :param file_path: Path of the output file where all
          parameters are stored (Note that this file will
          automatically be overwritten if reset is set to True).

        :param reset: (Optional) If True the output file is
          overwritten. If False and if the output file already exists
          data in the file are read and new data is appended (default
          True).

        :param kwargs: Kwargs are :py:class:`~core.Tools` properties.
        """
        Tools.__init__(self, **kwargs)
        
        self._params_list = list()
        if not reset and os.path.exists(file_path):
            self.f = self.open_file(file_path, 'r')
            for iline in self.f:
                if '##' not in iline and len(iline) > 3:
                    if '# KEYS' in iline:
                        self._keys = iline.split()[2:]
                    elif self._keys is not None:
                        iline = iline.split()
                        line_dict = dict()
                        for ikey in range(len(self._keys)):
                            line_dict[self._keys[ikey]] = iline[ikey]
                        self._params_list.append(line_dict)
                    else:
                        raise StandardError(
                            'Wrong file format: {:s}'.format(file_path))
            self.f.close()
            self.f = self.open_file(file_path, 'a')

        else:
            self.f = self.open_file(file_path, 'w')
            self.f.write("## PARAMS FILE\n## created by {:s}\n".format(
                self.__class__.__name__))
            self.f.flush()
        self._file_path = file_path

    def __del__(self):
        """ParamsFile destructor"""
        
        if self.f is not None:
            self.f.close()

    def __getitem__(self, key):
        """implement Instance[key]"""
        return self._params_list[key]
            
    def append(self, params):
        """Append a dict to the file.

        :param params: A dict of parameters
        """
        if len(self._params_list) == 0:
            self._params_list.append(params)
            self._keys = params.keys()
            self._keys.sort()
            self.f.write('# KEYS')
            for ikey in self._keys:
                self.f.write(' {:s}'.format(ikey))
            self.f.write('\n')
        else:
            keys = params.keys()
            keys.sort()
            if keys == self._keys:
                self._params_list.append(params)
            else:
                raise StandardError('parameters of the new entry are not the same as the old entries')
        
        for ikey in self._keys:
            self.f.write(' {}'.format(self._params_list[-1][ikey]))
        self.f.write('\n')
        self.f.flush()

    def get_data(self):
        return self._params_list

#################################################
#### CLASS FDCube ###############################
#################################################

class FDCube(Cube):
    """
    Generate and manage a **virtual frame-divided cube**.

    .. note:: A **frame-divided cube** is a set of frames grouped
      together by a list.  It avoids storing a data cube in one large
      data file and loading an entire cube to process it.

    This class has been designed to handle large data cubes. Its data
    can be accessed virtually as if it was loaded in memory.

    .. code-block:: python
      :linenos:

      cube = Cube('liste') # A simple list is enough to initialize a Cube instance
      quadrant = Cube[25:50, 25:50, :] # Here you just load a small quadrant
      spectrum = Cube[84,58,:] # load spectrum at pixel [84,58]
    """

    def __init__(self, image_list_path, image_mode='classic',
                 chip_index=1, binning=1, no_sort=False, silent_init=False,
                 **kwargs):
        """Init frame-divided cube class

        :param image_list_path: Path to the list of images which form
          the virtual cube. If image_list_path is set to '' then
          this class will not try to load any data.  Can be useful
          when the user don't want to use or process any data.

        :param image_mode: (Optional) Image mode. Can be 'spiomm',
          'sitelle' or 'classic'. In 'sitelle' mode bias, is
          automatically substracted and the overscan regions are not
          present in the data cube. The chip index option can also be
          used in this mode to read only one of the two chips
          (i.e. one of the 2 cameras). In 'spiomm' mode, if
          :file:`*_bias.fits` frames are present along with the image
          frames, bias is substracted from the image frames, this
          option is used to precisely correct the bias of the camera
          2. In 'classic' mode, the whole array is extracted in its
          raw form (default 'classic').

        :param chip_index: (Optional) Useful only in 'sitelle' mode
          (see image_mode option). Gives the number of the ship to
          read. Must be an 1 or 2 (default 1).

        :param binning: (Optional) Data is pre-binned numerically by
          this amount. i.e. 1000x1000xN raw frames with a prebinning
          of 2 will give a cube of 500x500xN (default 1).

        :param no_sort: (Optional) If True, no sort of the file list
          is done. Files list is taken as is (default False).

        :param silent_init: (Optional) If True no message is displayed
          at initialization.


        :param kwargs: (Optional) :py:class:`~orb.core.Cube` kwargs.
        """
        Cube.__init__(self, None, **kwargs)

        self.image_list_path = image_list_path

        self._image_mode = image_mode
        self._chip_index = chip_index
        self._prebinning = binning

        self._parallel_access_to_data = True

        if (self.image_list_path != ""):
            # read image list and get cube dimensions  
            image_list_file = self.open_file(self.image_list_path, "r")
            image_name_list = image_list_file.readlines()
            if len(image_name_list) == 0:
                raise StandardError('No image path in the given image list')
            is_first_image = True
            
            for image_name in image_name_list:
                image_name = (image_name.splitlines())[0]    
                
                if self._image_mode == 'spiomm' and '_bias' in image_name:
                    spiomm_bias_frame = True
                else: spiomm_bias_frame = False
                
                if is_first_image:
                    # check list parameter
                    if '#' in image_name:
                        if 'sitelle' in image_name:
                            self._image_mode = 'sitelle'
                            self._chip_index = int(image_name.split()[-1])
                        elif 'spiomm' in image_name:
                            self._image_mode = 'spiomm'
                            self._chip_index = None
                        elif 'prebinning' in image_name:
                            self._prebinning = int(image_name.split()[-1])
                            
                    elif not spiomm_bias_frame:
                        self.image_list = [image_name]

                        # detect if hdf5 format or not
                        if os.path.splitext(image_name)[1] == '.hdf5':
                            self.is_hdf5_frames = True
                        elif os.path.splitext(image_name)[1] == '.fits':
                            self.is_hdf5_frames = False
                        else:
                            raise StandardError("Unrecognized extension of file {}. File extension must be '*.fits' or '*.hdf5' depending on its format.".format(image_name))

                        if self.is_hdf5_frames :
                            if self._image_mode != 'classic': warnings.warn("Image mode changed to 'classic' because 'spiomm' and 'sitelle' modes are not supported in hdf5 format.")
                            if self._prebinning != 1: warnings.warn("Prebinning is not supported for images in hdf5 format")
                            self._image_mode = 'classic'
                            self._prebinning = 1
        
                        if not self.is_hdf5_frames:
                            image_data = self.read_fits(
                                image_name,
                                image_mode=self._image_mode,
                                chip_index=self._chip_index,
                                binning=self._prebinning)
                            self.dimx = image_data.shape[0]
                            self.dimy = image_data.shape[1]
                            
                            hdul = self.read_fits(
                                image_name, return_hdu_only=True)
                            
                        else:
                            with self.open_hdf5(image_name, 'r') as f:
                                if 'hdu0/data' in f:
                                    shape = f['hdu0/data'].shape
                                    
                                    if len(shape) == 2:
                                        self.dimx, self.dimy = shape
                                    else: raise StandardError('Image shape must have 2 dimensions: {}'.format(shape))
                                else: raise StandardError('Bad formatted hdf5 file. Use Tools.write_hdf5 to get a correct hdf5 file for ORB.')
                            
                        is_first_image = False
                        # check if masked frame exists
                        if os.path.exists(self._get_mask_path(image_name)):
                            self._mask_exists = True
                        else:
                            self._mask_exists = False
                            
                elif (self._MASK_FRAME_TAIL not in image_name
                      and not spiomm_bias_frame):
                    self.image_list.append(image_name)

            image_list_file.close()

            # image list is sorted
            if not no_sort:
                self.image_list = self.sort_image_list(self.image_list,
                                                       self._image_mode)
            
            self.image_list = np.array(self.image_list)
            self.dimz = self.image_list.shape[0]
            
            
            if (self.dimx) and (self.dimy) and (self.dimz):
                if not silent_init:
                    logging.info("Data shape : (" + str(self.dimx) 
                                    + ", " + str(self.dimy) + ", " 
                                    + str(self.dimz) + ")")
            else:
                raise StandardError("Incorrect data shape : (" 
                                  + str(self.dimx) + ", " + str(self.dimy) 
                                  + ", " +str(self.dimz) + ")")


    def __getitem__(self, key):
        """Implement the evaluation of self[key].
        
        .. note:: To make this function silent just set
          Cube()._silent_load to True.
        """
        # check return mask possibility
        if self._return_mask and not self._mask_exists:
            raise StandardError("No mask found with data, cannot return mask")
        
        # produce default values for slices
        x_slice = self._get_default_slice(key[0], self.dimx)
        y_slice = self._get_default_slice(key[1], self.dimy)
        z_slice = self._get_default_slice(key[2], self.dimz)
        
        # get first frame
        data = self._get_frame_section(x_slice, y_slice, z_slice.start)
        
        # return this frame if only one frame is wanted
        if z_slice.stop == z_slice.start + 1L:
            return data

        if self._parallel_access_to_data:
            # load other frames
            job_server, ncpus = self._init_pp_server(silent=self._silent_load) 

            if not self._silent_load:
                progress = ProgressBar(z_slice.stop - z_slice.start - 1L)
            
            for ik in range(z_slice.start + 1L, z_slice.stop, ncpus):
                # No more jobs than frames to compute
                if (ik + ncpus >= z_slice.stop): 
                    ncpus = z_slice.stop - ik

                added_data = np.empty((x_slice.stop - x_slice.start,
                                       y_slice.stop - y_slice.start, ncpus),
                                      dtype=float)

                jobs = [(ijob, job_server.submit(
                    self._get_frame_section,
                    args=(x_slice, y_slice, ik+ijob),
                    modules=("import logging",
                             "numpy as np",)))
                        for ijob in range(ncpus)]

                for ijob, job in jobs:
                    added_data[:,:,ijob] = job()

                data = np.dstack((data, added_data))
                if not self._silent_load:
                    progress.update(ik - z_slice.start, info="Loading data")
            if not self._silent_load:
                progress.end()
            self._close_pp_server(job_server)
        else:
            if not self._silent_load:
                progress = ProgressBar(z_slice.stop - z_slice.start - 1L)
            
            for ik in range(z_slice.start + 1L, z_slice.stop):

                added_data = self._get_frame_section(x_slice, y_slice, ik)

                data = np.dstack((data, added_data))
                if not self._silent_load:
                    progress.update(ik - z_slice.start, info="Loading data")
            if not self._silent_load:
                progress.end()
            
        return np.squeeze(data)

    def _get_default_slice(self, _slice, _max):
        """Utility function used by __getitem__. Return a valid slice
        object given an integer or slice.

        :param _slice: a slice object or an integer
        :param _max: size of the considered axis of the slice.
        """
        if isinstance(_slice, slice):
            if _slice.start is not None:
                if (isinstance(_slice.start, int)
                    or isinstance(_slice.start, long)):
                    if (_slice.start >= 0) and (_slice.start <= _max):
                        slice_min = int(_slice.start)
                    else:
                        raise StandardError(
                            "Index error: list index out of range")
                else:
                    raise StandardError("Type error: list indices of slice must be integers")
            else: slice_min = 0

            if _slice.stop is not None:
                if (isinstance(_slice.stop, int)
                    or isinstance(_slice.stop, long)):
                    if _slice.stop < 0: # transform negative index to real index
                        slice_stop = _max + _slice.stop
                    else:  slice_stop = _slice.stop
                    if ((slice_stop <= _max)
                        and slice_stop > slice_min):
                        slice_max = int(slice_stop)
                    else:
                        raise StandardError(
                            "Index error: list index out of range")

                else:
                    raise StandardError("Type error: list indices of slice must be integers")
            else: slice_max = _max

        elif isinstance(_slice, int) or isinstance(_slice, long):
            slice_min = _slice
            slice_max = slice_min + 1
        else:
            raise StandardError("Type error: list indices must be integers or slices")
        return slice(slice_min, slice_max, 1)

    def _get_frame_section(self, x_slice, y_slice, frame_index):
        """Utility function used by __getitem__.

        Return a section of one frame in the cube.

        :param x_slice: slice object along x axis.
        :param y_slice: slice object along y axis.
        :param frame_index: Index of the frame.

        .. warning:: This function must only be used by
           __getitem__. To get a frame section please use the method
           :py:meth:`orb.core.get_data_frame` or
           :py:meth:`orb.core.get_data`.
        """
        if not self.is_hdf5_frames:
            hdu = self.read_fits(self.image_list[frame_index],
                                 return_hdu_only=True,
                                 return_mask=self._return_mask)
        else:
            hdu = self.open_hdf5(self.image_list[frame_index], 'r')
        image = None
        stored_file_path = None
        if self._prebinning > 1:
            # already binned data is stored in a specific folder
            # to avoid loading more than one time the same image.
            # check if already binned data exists

            if not self.is_hdf5_frames:
                stored_file_path = os.path.join(
                    os.path.split(self._get_data_path_hdr())[0],
                    'STORED',
                    (os.path.splitext(
                        os.path.split(self.image_list[frame_index])[1])[0]
                     + '.{}.bin{}.fits'.format(self._image_mode, self._prebinning)))
            else:
                raise StandardError(
                    'prebinned data is not handled for hdf5 cubes')

            if os.path.exists(stored_file_path):
                image = self.read_fits(stored_file_path)


        if self._image_mode == 'sitelle': # FITS only
            if image is None:
                image = self._read_sitelle_chip(hdu, self._chip_index)
                image = self._bin_image(image, self._prebinning)
            section = image[x_slice, y_slice]

        elif self._image_mode == 'spiomm': # FITS only
            if image is None:
                image, header = self._read_spiomm_data(
                    hdu, self.image_list[frame_index])
                image = self._bin_image(image, self._prebinning)
            section = image[x_slice, y_slice]

        else:
            if self._prebinning > 1: # FITS only
                if image is None:
                    image = np.copy(
                        hdu[0].data.transpose())
                    image = self._bin_image(image, self._prebinning)
                section = image[x_slice, y_slice]
            else:
                if image is None: # HDF5 and FITS
                    if not self.is_hdf5_frames:
                        section = np.copy(
                            hdu[0].section[y_slice, x_slice].transpose())
                    else:
                        section = hdu['hdu0/data'][x_slice, y_slice]

                else: # FITS only
                    section = image[y_slice, x_slice].transpose()
        del hdu

         # FITS only
        if stored_file_path is not None and image is not None:
            self.write_fits(stored_file_path, image, overwrite=True,
                            silent=True)

        self._return_mask = False # always reset self._return_mask to False
        return section

    def get_frame_header(self, index):
        """Return the header of a frame given its index in the list.

        The header is returned as an instance of pyfits.Header().

        :param index: Index of the frame

        .. note:: Please refer to
          http://www.stsci.edu/institute/software_hardware/pyfits/ for
          more information on PyFITS module and
          http://fits.gsfc.nasa.gov/ for more information on FITS
          files.
        """
        if not self.is_hdf5_frames:
            hdu = self.read_fits(self.image_list[index],
                                 return_hdu_only=True)
            hdu.verify('silentfix')
            return hdu[0].header
        else:
            hdu = self.open_hdf5(self.image_list[index], 'r')
            if 'hdu0/header' in hdu:
                return hdu['hdu0/header']
            else: return pyfits.Header()

    def get_cube_header(self):
        """
        Return the header of a cube from the header of the first frame
        by keeping only the general keywords.
        """
        def del_key(key, header):
            if '*' in key:
                key = key[:key.index('*')]
                for k in header.keys():
                    if key in k:
                        header.remove(k)
            else:
                while key in header:
                    header.remove(key)
            return header
                
        cube_header = self.get_frame_header(0)
        cube_header = del_key('COMMENT', cube_header)
        cube_header = del_key('EXPNUM', cube_header)
        cube_header = del_key('BSEC*', cube_header)
        cube_header = del_key('DSEC*', cube_header)
        cube_header = del_key('FILENAME', cube_header)
        cube_header = del_key('PATHNAME', cube_header)
        cube_header = del_key('OBSID', cube_header)
        cube_header = del_key('IMAGEID', cube_header)
        cube_header = del_key('CHIPID', cube_header)
        cube_header = del_key('DETSIZE', cube_header)
        cube_header = del_key('RASTER', cube_header)
        cube_header = del_key('AMPLIST', cube_header)
        cube_header = del_key('CCDSIZE', cube_header)
        cube_header = del_key('DATASEC', cube_header)
        cube_header = del_key('BIASSEC', cube_header)
        cube_header = del_key('CSEC1', cube_header)
        cube_header = del_key('CSEC2', cube_header)
        cube_header = del_key('TIME-OBS', cube_header)
        cube_header = del_key('DATEEND', cube_header)
        cube_header = del_key('TIMEEND', cube_header)
        cube_header = del_key('SITNEXL', cube_header)
        cube_header = del_key('SITPZ*', cube_header)
        cube_header = del_key('SITSTEP', cube_header)
        cube_header = del_key('SITFRING', cube_header)
        
        return cube_header



#################################################
#### CLASS HDFCube ##############################
#################################################


class HDFCube(FDCube):
    """ This class implements the use of an HDF5 cube.

    An HDF5 cube is similar to the *frame-divided cube* implemented by
    the class :py:class:`orb.core.Cube` but it makes use of the really
    fast data access provided by HDF5 files. The "frame-divided"
    concept is keeped but all the frames are grouped into one hdf5
    file.

    An HDF5 cube must have a certain architecture:
    
    * Each frame has its own group called 'frameIIIII', IIIII being a
      integer giving the position of the frame on 5 characters filled
      with zeros. e.g. the first frame group is called frame00000

    * Each frame group is divided into at least 2 datasets: **data**
      and *header* (e.g. the data of the first frame will be in the
      dataset *frame00000/data*)

    * A **mask** dataset can be added to each frame.
    """        
    def __init__(self, cube_path, silent_init=False,
                 binning=None, **kwargs):
        
        """
        Initialize HDFCube class.
        
        :param cube_path: Path to the HDF5 cube.

        :param overwrite: (Optional) If True existing FITS files will
          be overwritten (default True).

        :param indexer: (Optional) Must be a :py:class:`core.Indexer`
          instance. If not None created files can be indexed by this
          instance.

        :param binning: (Optional) Cube binning. If > 1 data will be
          transparently binned so that the cube will behave as as if
          it was already binned (default None).

        :param silent_init: (Optional) If True Init is silent (default False).

        :param kwargs: Kwargs are :py:class:`~core.Tools` properties.
        """
        Cube.__init__(self, None, **kwargs)

        self._hdf5f = None # Instance of h5py.File
        self.quad_nb = None # number of quads (set to None if HDFCube
                            # is not a cube split in quads but a cube
                            # split in frames)
        self.is_quad_cube = None # set to True if cube is split in quad. set to
                                 # False if split in frames.

        
        self.is_hdf5_cube = True
        self.is_hdf5_frames = False
        self.image_list = None
        self._prebinning = None
        if binning is not None:
            if int(binning) > 1:
                self._prebinning = int(binning)
            
        self._parallel_access_to_data = False

        if cube_path is None or cube_path == '': return
        
        with self.open_hdf5(cube_path, 'r') as f:
            self.cube_path = cube_path
            self.dimz = self._get_attribute('dimz')
            self.dimx = self._get_attribute('dimx')
            self.dimy = self._get_attribute('dimy')
            if 'image_list' in f:
                self.image_list = f['image_list'][:]
            
            # check if cube is quad or frames based
            self.quad_nb = self._get_attribute('quad_nb', optional=True)
            if self.quad_nb is not None:
                self.is_quad_cube = True
            else:
                self.is_quad_cube = False
        
            # sanity check
            if self.is_quad_cube:
                quad_nb = len(
                    [igrp for igrp in f
                     if 'quad' == igrp[:4]])
                if quad_nb != self.quad_nb:
                    raise StandardError("Corrupted HDF5 cube: 'quad_nb' attribute ([]) does not correspond to the real number of quads ({})".format(self.quad_nb, quad_nb))

                if self._get_hdf5_quad_path(0) in f:
                    # test whether data is complex
                    if np.iscomplexobj(f[self._get_hdf5_quad_data_path(0)]):
                        self.is_complex = True
                        self.dtype = complex
                    else:
                        self.is_complex = False
                        self.dtype = float
                
                else:
                    raise StandardError('{} is missing. A valid HDF5 cube must contain at least one quadrant'.format(
                        self._get_hdf5_quad_path(0)))
                    

            else:
                frame_nb = len(
                    [igrp for igrp in f
                     if 'frame' == igrp[:5]])

                if frame_nb != self.dimz:
                    raise StandardError("Corrupted HDF5 cube: 'dimz' attribute ({}) does not correspond to the real number of frames ({})".format(self.dimz, frame_nb))
                
            
                if self._get_hdf5_frame_path(0) in f:                
                    if ((self.dimx, self.dimy)
                        != f[self._get_hdf5_data_path(0)].shape):
                        raise StandardError('Corrupted HDF5 cube: frame shape {} does not correspond to the attributes of the file {}x{}'.format(f[self._get_hdf5_data_path(0)].shape, self.dimx, self.dimy))

                    if self._get_hdf5_data_path(0, mask=True) in f:
                        self._mask_exists = True
                    else:
                        self._mask_exists = False

                    # test whether data is complex
                    if np.iscomplexobj(f[self._get_hdf5_data_path(0)]):
                        self.is_complex = True
                        self.dtype = complex
                    else:
                        self.is_complex = False
                        self.dtype = float
                else:
                    raise StandardError('{} is missing. A valid HDF5 cube must contain at least one frame'.format(
                        self._get_hdf5_frame_path(0)))
                

        # binning
        if self._prebinning is not None:
            self.dimx = self.dimx / self._prebinning
            self.dimy = self.dimy / self._prebinning

        if (self.dimx) and (self.dimy) and (self.dimz):
            if not silent_init:
                logging.info("Data shape : (" + str(self.dimx) 
                                + ", " + str(self.dimy) + ", " 
                                + str(self.dimz) + ")")
        else:
            raise StandardError("Incorrect data shape : (" 
                            + str(self.dimx) + ", " + str(self.dimy) 
                              + ", " +str(self.dimz) + ")")

        self.shape = (self.dimx, self.dimy, self.dimz)

        
    def __getitem__(self, key):
        """Implement the evaluation of self[key].
        
        .. note:: To make this function silent just set
          Cube()._silent_load to True.
        """
        def slice_in_quad(ax_slice, ax_min, ax_max):
            ax_range = range(ax_min, ax_max)
            for ii in range(ax_slice.start, ax_slice.stop):
                if ii in ax_range:
                    return True
            return False
        # check return mask possibility
        if self._return_mask and not self._mask_exists:
            raise StandardError("No mask found with data, cannot return mask")
        
        # produce default values for slices
        x_slice = self._get_default_slice(key[0], self.dimx)
        y_slice = self._get_default_slice(key[1], self.dimy)
        z_slice = self._get_default_slice(key[2], self.dimz)

        data = np.empty((x_slice.stop - x_slice.start,
                         y_slice.stop - y_slice.start,
                         z_slice.stop - z_slice.start), dtype=self.dtype)

        if self._prebinning is not None:
            x_slice = slice(x_slice.start * self._prebinning,
                            x_slice.stop * self._prebinning, 1)
            y_slice = slice(y_slice.start * self._prebinning,
                            y_slice.stop * self._prebinning, 1)

        # frame based cube
        if not self.is_quad_cube:

            if z_slice.stop - z_slice.start == 1:
                only_one_frame = True
            else:
                only_one_frame = False

            with self.open_hdf5(self.cube_path, 'r') as f:
                if not self._silent_load and not only_one_frame:
                    progress = ProgressBar(z_slice.stop - z_slice.start - 1L)

                for ik in range(z_slice.start, z_slice.stop):
                    unbin_data = f[
                        self._get_hdf5_data_path(
                            ik, mask=self._return_mask)][x_slice, y_slice]

                    if self._prebinning is not None:
                        data[0:x_slice.stop - x_slice.start,
                             0:y_slice.stop - y_slice.start,
                             ik - z_slice.start] = utils.image.nanbin_image(
                            unbin_data, self._prebinning)
                    else:
                        data[0:x_slice.stop - x_slice.start,
                             0:y_slice.stop - y_slice.start,
                             ik - z_slice.start] = unbin_data

                    if not self._silent_load and not only_one_frame:
                        progress.update(ik - z_slice.start, info="Loading data")

                if not self._silent_load and not only_one_frame:
                    progress.end()

        # quad based cube
        else:
            with self.open_hdf5(self.cube_path, 'r') as f:
                if not self._silent_load:
                    progress = ProgressBar(self.quad_nb)

                for iquad in range(self.quad_nb):
                    if not self._silent_load:
                        progress.update(iquad, info='Loading data')
                    x_min, x_max, y_min, y_max = self._get_quadrant_dims(
                        iquad, self.dimx, self.dimy, int(math.sqrt(float(self.quad_nb))))
                    if slice_in_quad(x_slice, x_min, x_max) and slice_in_quad(y_slice, y_min, y_max):
                        data[max(x_min, x_slice.start) - x_slice.start:
                             min(x_max, x_slice.stop) - x_slice.start,
                             max(y_min, y_slice.start) - y_slice.start:
                             min(y_max, y_slice.stop) - y_slice.start,
                             0:z_slice.stop-z_slice.start] = f[self._get_hdf5_quad_data_path(iquad)][
                            max(x_min, x_slice.start) - x_min:min(x_max, x_slice.stop) - x_min,
                            max(y_min, y_slice.start) - y_min:min(y_max, y_slice.stop) - y_min,
                            z_slice.start:z_slice.stop]
                if not self._silent_load:
                    progress.end()
                        

        return np.squeeze(data)

                

    def _get_attribute(self, attr, optional=False):
        """Return the value of an attribute of the HDF5 cube

        :param attr: Attribute to return
        
        :param optional: If True and if the attribute does not exist
          only a warning is raised. If False the HDF5 cube is
          considered as invalid and an exception is raised.
        """
        with self.open_hdf5(self.cube_path, 'r') as f:
            if attr in f.attrs:
                return f.attrs[attr]
            else:
                if not optional:
                    raise StandardError('Attribute {} is missing. The HDF5 cube seems badly formatted. Try to create it again with the last version of ORB.'.format(attr))
                else:
                    return None

    def get_frame_attributes(self, index):
        """Return an attribute attached to a frame.

        If the attribute does not exist returns None.

        :param index: Index of the frame.

        :param attr: Attribute name.
        """
        with self.open_hdf5(self.cube_path, 'r') as f:
            attrs = list()
            for attr in f[self._get_hdf5_frame_path(index)].attrs:
                attrs.append(
                    (attr, f[self._get_hdf5_frame_path(index)].attrs[attr]))
            return attrs

    def get_frame_attribute(self, index, attr):
        """Return an attribute attached to a frame.

        If the attribute does not exist returns None.

        :param index: Index of the frame.

        :param attr: Attribute name.
        """
        with self.open_hdf5(self.cube_path, 'r') as f:
            if attr in f[self._get_hdf5_frame_path(index)].attrs:
                return f[self._get_hdf5_frame_path(index)].attrs[attr]
            else: return None

    def get_frame_header(self, index):
        """Return the header of a frame given its index in the list.

        The header is returned as an instance of pyfits.Header().

        :param index: Index of the frame
        """
        
        with self.open_hdf5(self.cube_path, 'r') as f:
            return self._header_hdf52fits(
                f[self._get_hdf5_header_path(index)][:])

    def get_cube_header(self):
        """Return the header of a the cube.

        The header is returned as an instance of pyfits.Header().
        """
        
        with self.open_hdf5(self.cube_path, 'r') as f:
            if 'header' in f:
                return self._header_hdf52fits(f['header'][:])
            else:
                return pyfits.Header()

    def get_calibration_laser_map(self):
        """Return stored calibration laser map"""
        with self.open_hdf5(self.cube_path, 'r') as f:
            if 'calib_map' in f:
                return f['calib_map'][:]
            else:
                warnings.warn('No calibration laser map stored')
                return None

           
    def get_mean_image(self, recompute=False):
        """Return the deep frame of the cube.

        :param recompute: (Optional) Force to recompute mean image
          even if it is already present in the cube (default False).
        
        If a deep frame has already been computed ('deep_frame'
        dataset) return it directly.
        """
        with self.open_hdf5(self.cube_path, 'r') as f:
            if 'deep_frame' in f and not recompute:
                return f['deep_frame'][:]
            else:
                return Cube.get_mean_image(self, recompute=recompute)

    def get_interf_energy_map(self, recompute=False):
        """Return the energy map of an interferogram cube.
    
        :param recompute: (Optional) Force to recompute energy map
          even if it is already present in the cube (default False).
          
        If an energy map has already been computed ('energy_map'
        dataset) return it directly.
        """
        with self.open_hdf5(self.cube_path, 'r') as f:
            if 'energy_map' in f and not recompute:
                return f['energy_map'][:]
            else:
                return Cube.get_interf_energy_map(self)
    
    def get_spectrum_energy_map(self, recompute=False):
        """Return the energy map of a spectral cube.
        
        :param recompute: (Optional) Force to recompute energy map
          even if it is already present in the cube (default False).
          
        If an energy map has already been computed ('energy_map'
        dataset) return it directly.
        """
        with self.open_hdf5(self.cube_path, 'r') as f:
            if 'energy_map' in f and not recompute:
                return f['energy_map'][:]
            else:
                return Cube.get_spectrum_energy_map(self)

        
##################################################
#### CLASS OutHDFCube ############################
##################################################           

class OutHDFCube(Tools):
    """Output HDF5 Cube class.

    This class must be used to output a valid HDF5 cube.
    
    .. warning:: The underlying dataset is not readonly and might be
      overwritten.

    .. note:: This class has been created because
      :py:class:`orb.core.HDFCube` must not be able to change its
      underlying dataset (the HDF5 cube is always read-only).
    """    
    def __init__(self, export_path, shape, overwrite=False,
                 reset=False, **kwargs):
        """Init OutHDFCube class.

        :param export_path: Path ot the output HDF5 cube to create.

        :param shape: Data shape. Must be a 3-Tuple (dimx, dimy, dimz)

        :param overwrite: (Optional) If True data will be overwritten
          but existing data will not be removed (default True).

        :param reset: (Optional) If True and if the file already
          exists, it is deleted (default False).
        
        :param kwargs: Kwargs are :py:class:`~core.Tools` properties.
        """
        Tools.__init__(self, **kwargs)
        
        # change path if file exists and must not be overwritten
        self.export_path = str(export_path)
        if reset and os.path.exists(self.export_path):
            os.remove(self.export_path)
        
        if not overwrite and os.path.exists(self.export_path):
            index = 0
            while os.path.exists(self.export_path):
                self.export_path = (os.path.splitext(export_path)[0] + 
                                   "_" + str(index) + 
                                   os.path.splitext(export_path)[1])
                index += 1
        if self.export_path != export_path:
            warnings.warn('Cube path changed to {} to avoid overwritting an already existing file'.format(self.export_path))

        if len(shape) == 3: self.shape = shape
        else: raise StandardError('An HDF5 cube shape must be a tuple (dimx, dimy, dimz)')

        try:
            self.f = self.open_hdf5(self.export_path, 'a')
        except IOError, e:
            if overwrite:
                os.remove(self.export_path)
                self.f = self.open_hdf5(self.export_path, 'a')
            else:
                raise StandardError(
                    'IOError while opening HDF5 cube: {}'.format(e))
                
        logging.info('Opening OutHDFCube {} ({},{},{})'.format(
            self.export_path, *self.shape))
        
        # add attributes
        self.f.attrs['dimx'] = self.shape[0]
        self.f.attrs['dimy'] = self.shape[1]
        self.f.attrs['dimz'] = self.shape[2]

        self.imshape = (self.shape[0], self.shape[1])

    def write_frame_attribute(self, index, attr, value):
        """Write a frame attribute

        :param index: Index of the frame

        :param attr: Attribute name

        :param value: Value of the attribute to write
        """
        self.f[self._get_hdf5_frame_path(index)].attrs[attr] = value

    def write_frame(self, index, data=None, header=None, mask=None,
                    record_stats=False, force_float32=True, section=None,
                    force_complex64=False, compress=False):
        """Write a frame

        :param index: Index of the frame
        
        :param data: (Optional) Frame data (default None).
        
        :param header: (Optional) Frame header (default None).
        
        :param mask: (Optional) Frame mask (default None).
        
        :param record_stats: (Optional) If True Mean and Median of the
          frame are appended as attributes (data must be set) (defaut
          False).

        :param force_float32: (Optional) If True, data type is forced
          to numpy.float32 type (default True).

        :param section: (Optional) If not None, must be a 4-tuple
          [xmin, xmax, ymin, ymax] giving the section to write instead
          of the whole frame. Useful to modify only a part of the
          frame (deafult None).

        :param force_complex64: (Optional) If True, data type is
          forced to numpy.complex64 type (default False).

        :param compress: (Optional) If True, data is lossely
          compressed using a gzip algorithm (default False).
        """
        def _replace(name, dat):
            if name == 'data':
                if force_complex64: dat = dat.astype(np.complex64)
                elif force_float32: dat = dat.astype(np.float32)
                dat_path = self._get_hdf5_data_path(index)
            if name == 'mask':
                dat_path = self._get_hdf5_data_path(index, mask=True)
            if name == 'header':
                dat_path = self._get_hdf5_header_path(index)
            if name == 'data' or name == 'mask':
                if section is not None:
                    old_dat = None
                    if  dat_path in self.f:
                        if (self.f[dat_path].shape == self.imshape):
                            old_dat = self.f[dat_path][:]
                    if old_dat is None:
                        frame = np.empty(self.imshape, dtype=dat.dtype)
                        frame.fill(np.nan)
                    else:
                        frame = np.copy(old_dat).astype(dat.dtype)
                    frame[section[0]:section[1],section[2]:section[3]] = dat
                else:
                    if dat.shape == self.imshape:
                        frame = dat
                    else:
                        raise StandardError(
                            "Bad data shape {}. Must be {}".format(
                                dat.shape, self.imshape))
                dat = frame
                    
            if dat_path in self.f: del self.f[dat_path]
            if compress:
                ## szip_types = (np.float32, np.float64, np.int16, np.int32, np.int64,
                ##               np.uint8, np.uint16)
            
                ## if dat.dtype in szip_types:
                ##     compression = 'szip'
                ##     compression_opts = ('nn', 32)
                ## else:
                ##     compression = 'gzip'
                ##     compression_opts = 4
                compression = 'lzf'
                compression_opts = None
            else:
                compression = None
                compression_opts = None
            self.f.create_dataset(
                dat_path, data=dat,
                compression=compression, compression_opts=compression_opts)
            return dat

        if force_float32 and force_complex64:
            raise StandardError('force_float32 and force_complex64 cannot be both set to True')

            
        if data is None and header is None and mask is None:
            warnings.warn('Nothing to write in the frame {}').format(
                index)
            return
        
        if data is not None:
            data = _replace('data', data)
            
            if record_stats:
                mean = bn.nanmean(data.real)
                median = bn.nanmedian(data.real)
                self.f[self._get_hdf5_frame_path(index)].attrs['mean'] = (
                    mean)
                self.f[self._get_hdf5_frame_path(index)].attrs['median'] = (
                    mean)
            else:
                mean = None
                median = None
                
        if mask is not None:
            mask = mask.astype(np.bool_)
            _replace('mask', mask)


        # Creating pyfits.ImageHDU instance to format header
        if header is not None:
            if not isinstance(header, pyfits.Header):
                header = pyfits.Header(header)

        if data.dtype != np.bool:
            if np.iscomplexobj(data) or force_complex64:
                hdu = pyfits.ImageHDU(data=data.real, header=header)
            else:
                hdu = pyfits.ImageHDU(data=data, header=header)
        else:
            hdu = pyfits.ImageHDU(data=data.astype(np.uint8), header=header)
            
        
        if hdu is not None:
            if record_stats:
                if mean is not None:
                    if not np.isnan(mean):
                        hdu.header.set('MEAN', mean,
                                       'Mean of data (NaNs filtered)',
                                       after=5)
                if median is not None:
                    if not np.isnan(median):
                        hdu.header.set('MEDIAN', median,
                                       'Median of data (NaNs filtered)',
                                       after=5)
            
            hdu.verify(option=u'silentfix')
                
            
            _replace('header', self._header_fits2hdf5(hdu.header))
            

    def append_image_list(self, image_list):
        """Append an image list to the HDF5 cube.

        :param image_list: Image list to append.
        """
        if 'image_list' in self.f:
            del self.f['image_list']

        if image_list is not None:
            self.f['image_list'] = np.array(image_list)
        else:
            warnings.warn('empty image list')
        

    def append_deep_frame(self, deep_frame):
        """Append a deep frame to the HDF5 cube.

        :param deep_frame: Deep frame to append.
        """
        if 'deep_frame' in self.f:
            del self.f['deep_frame']
            
        self.f['deep_frame'] = deep_frame

    def append_energy_map(self, energy_map):
        """Append an energy map to the HDF5 cube.

        :param energy_map: Energy map to append.
        """
        if 'energy_map' in self.f:
            del self.f['energy_map']
            
        self.f['energy_map'] = energy_map

    
    def append_calibration_laser_map(self, calib_map, header=None):
        """Append a calibration laser map to the HDF5 cube.

        :param calib_map: Calibration laser map to append.

        :param header: (Optional) Header to append (default None)
        """
        if 'calib_map' in self.f:
            del self.f['calib_map']
            
        self.f['calib_map'] = calib_map
        if header is not None:
            self.f['calib_map_hdr'] = self._header_fits2hdf5(header)

    def append_header(self, header):
        """Append a header to the HDF5 cube.

        :param header: header to append.
        """
        if 'header' in self.f:
            del self.f['header']
            
        self.f['header'] = self._header_fits2hdf5(header)
        
    def close(self):
        """Close the HDF5 cube. Class cannot work properly once this
        method is called so delete it. e.g.::
        
          outhdfcube.close()
          del outhdfcube
        """
        try:
            self.f.close()
        except Exception:
            pass



##################################################
#### CLASS OutHDFQuadCube ########################
##################################################           

class OutHDFQuadCube(OutHDFCube):
    """Output HDF5 Cube class saved in quadrants.

    This class can be used to output a valid HDF5 cube.
    """

    def __init__(self, export_path, shape, quad_nb, overwrite=False,
                 reset=False, **kwargs):
        """Init OutHDFQuadCube class.

        :param export_path: Path ot the output HDF5 cube to create.

        :param shape: Data shape. Must be a 3-Tuple (dimx, dimy, dimz)

        :param quad_nb: Number of quadrants in the cube.

        :param overwrite: (Optional) If True data will be overwritten
          but existing data will not be removed (default False).

        :param reset: (Optional) If True and if the file already
          exists, it is deleted (default False).
        
        :param kwargs: Kwargs are :py:class:`~core.Tools` properties.
        """
        OutHDFCube.__init__(self, export_path, shape, overwrite=overwrite,
                            reset=reset, **kwargs)

        self.f.attrs['quad_nb'] = quad_nb

    def write_quad(self, index, data=None, header=None, force_float32=True,
                   force_complex64=False,
                   compress=False):
        """"Write a quadrant

        :param index: Index of the quadrant
        
        :param data: (Optional) Frame data (default None).
        
        :param header: (Optional) Frame header (default None).
        
        :param mask: (Optional) Frame mask (default None).
        
        :param record_stats: (Optional) If True Mean and Median of the
          frame are appended as attributes (data must be set) (defaut
          False).

        :param force_float32: (Optional) If True, data type is forced
          to numpy.float32 type (default True).

        :param section: (Optional) If not None, must be a 4-tuple
          [xmin, xmax, ymin, ymax] giving the section to write instead
          of the whole frame. Useful to modify only a part of the
          frame (deafult None).

        :param force_complex64: (Optional) If True, data type is
          forced to numpy.complex64 type (default False).

        :param compress: (Optional) If True, data is lossely
          compressed using a gzip algorithm (default False).
        """
        
        if force_float32 and force_complex64:
            raise StandardError('force_float32 and force_complex64 cannot be both set to True')

            
        if data is None and header is None:
            warnings.warn('Nothing to write in the frame {}').format(
                index)
            return
        
        if data is not None:
            if force_complex64: data = data.astype(np.complex64)
            elif force_float32: data = data.astype(np.float32)
            dat_path = self._get_hdf5_quad_data_path(index)

            if dat_path in self.f:
                del self.f[dat_path]

            if compress:
                
                #szip_types = (np.float32, np.float64, np.int16, np.int32, np.int64,
                #              np.uint8, np.uint16)
                ## if data.dtype in szip_types:
                ##     compression = 'szip'
                ##     compression_opts = ('nn', 32)
                ## else:
                ##     compression = 'gzip'
                ##     compression_opts = 4
                compression = 'lzf'
                compression_opts = None
            else:
                compression = None
                compression_opts = None
                
            self.f.create_dataset(
                dat_path, data=data,
                compression=compression,
                compression_opts=compression_opts)

            return data
        
        

        
##################################################
#### CLASS Waves #################################
##################################################           

class Waves(object):
    """Wave class that keep the best conversions possible from nm to cm1."""

    def __init__(self, nm, velocity=0.):
        """
        :param nm: Rest frame wavelength in nm. Must be a float, a
          string or an array of 1 dimension of floats and
          strings. Strings must be line names stored in Lines class.
        
        :param velocity: (Optional) Velocity in km/s (default 0.)

        .. note:: all parameters can be arrays of the same shape. If
        velocity is a float and nm is an array with a certain
        shape, the same velocity will be attributed to all
        wavelengths.
        """
        if len(np.array(nm).shape) > 1:
            raise StandardError('nm must be an array of dimension 1')

        if not isinstance(nm, list):
            if np.size(nm) == 1:
                nm = list([nm])

        nm_list = list()
        for inm in nm:
            if isinstance(inm, str):
                nm_list.append(Lines().get_line_nm(inm))
            else:
                nm_list.append(float(inm))

        self.nm = np.squeeze(np.array(nm_list).astype(np.longdouble))
        self.set_velocity(velocity)
        
    def set_velocity(self, velocity):
        """Set waves velocity.

        :param velocity: velocity in km/s
        """
        if np.size(velocity) == 1:
            self.velocity = float(velocity)
        elif np.array(velocity).shape != self.nm.shape:
            raise StandardError('Velocity array shape must be the same as nm shape')
        else:
            self.velocity = np.array(velocity).astype(np.longdouble)

    def get_nm(self):
        """Return wavelength of waves in nm (taking velocity into account)"""
        return self.nm + utils.spectrum.line_shift(
            self.velocity, self.nm, wavenumber=False)

    def get_cm1(self):
        """Return wavenumber of waves in cm-1 (taking velocity into account)"""
        cm1 = self.get_cm1_rest()
        return cm1 + utils.spectrum.line_shift(
            self.velocity, cm1, wavenumber=True)

    def get_nm_rest(self):
        """"Return restframe wavelength of waves in nm"""
        return np.copy(self.nm)

    def get_cm1_rest(self):
        """Return restframe wavelength of waves in cm-1"""
        return utils.spectrum.nm2cm1(self.nm)




#################################################
#### CLASS Standard #############################
#################################################
class Standard(Tools):
    """Manage standard files and photometrical calibration"""

    ang = None # Angstrom axis of the standard file
    flux = None # Flux of the standard in erg/cm2/s/Ang

    def __init__(self, std_name, **kwargs):
        """Initialize Standard class.

        :param std_name: Name of the standard.

        :param kwargs: Kwargs are :py:class:`~core.Tools` properties.
        """
        Tools.__init__(self, **kwargs)
             
        std_file_path, std_type = self._get_standard_file_path(std_name)

        if std_type == 'MASSEY' or std_type == 'MISC':
            self.ang, self.flux = self._read_massey_dat(std_file_path)
        elif std_type == 'CALSPEC':
            self.ang, self.flux = self._read_calspec_fits(std_file_path)
        elif std_type == 'OKE':
            self.ang, self.flux = self._read_oke_dat(std_file_path)
        else:
            raise StandardError(
                "Bad type of standard file. Must be 'MASSEY', 'CALSPEC', 'MISC' or 'OKE'")
       

    def _get_data_prefix(self):
        return (os.curdir + os.sep + 'STANDARD' + os.sep
                + 'STD' + '.')

    def get_spectrum(self, step, order, n, wavenumber=False, corr=1.):
        """Return part of the standard spectrum corresponding to the
        observation parameters.

        Returned spectrum is calibrated in erg/cm^2/s/A

        :param order: Folding order
        
        :param step: Step size in um
        
        :param n: Number of steps
        
        :param wavenumber: (Optional) If True spectrum is returned along a
          wavenumber axis (default False).
          
        :param corr: (Optional) Correction coefficient related to the incident
          angle (default 1).
        """
        if wavenumber:
            axis = utils.spectrum.create_cm1_axis(n, step, order, corr=corr)
            old_axis = utils.spectrum.nm2cm1(self.ang / 10.)
        else:
            axis = utils.spectrum.create_nm_axis(n, step, order, corr=corr)
            old_axis = self.ang / 10.
        
        return axis, utils.vector.interpolate_axis(
            self.flux, axis, 3, old_axis=old_axis)

    def _read_oke_dat(self, file_path):
        """Read a data file from Oke J. B., Faint spectrophotometric
        standards, AJ, (1990) and return a tuple of arrays (wavelength,
        flux).
        
        Returned wavelength axis is in A. Returned flux is converted
        in erg/cm^2/s/A.

        :param file_path: Path to the Oke dat file ('fXX.dat').
        """
        std_file = self.open_file(file_path, 'r')
        
        spec_ang = list()
        spec_flux = list()
        for line in std_file:
             line = line.split()
             spec_ang.append(line[0])
             spec_flux.append(line[1])

        spec_ang = np.array(spec_ang, dtype=float)
        spec_flux = np.array(spec_flux, dtype=float) * 1e-16

        return spec_ang, spec_flux



    def _read_massey_dat(self, file_path):
        """Read a data file from Massey et al., Spectrophotometric
        Standards (1988) and return a tuple of arrays (wavelength,
        flux).
        
        Returned wavelength axis is in A. Returned flux is converted
        in erg/cm^2/s/A.

        :param file_path: Path to the Massey dat file (generally
          'spXX.dat').
        """
        std_file = self.open_file(file_path, 'r')
        
        spec_ang = list()
        spec_mag = list()
        for line in std_file:
             line = line.split()
             spec_ang.append(line[0])
             spec_mag.append(line[1])

        spec_ang = np.array(spec_ang, dtype=float)
        spec_mag = np.array(spec_mag, dtype=float)
        
        # convert mag to flux in erg/cm^2/s/A
        spec_flux = utils.photometry.ABmag2flambda(spec_mag, spec_ang)

        return spec_ang, spec_flux

    def _read_calspec_fits(self, file_path):
        """Read a CALSPEC fits file containing a standard spectrum and
          return a tuple of arrays (wavelength, flux).

        Returned wavelength axis is in A. Returned flux is in
        erg/cm^2/s/A.
        
        :param file_path: Path to the Massey dat file (generally
          'spXX.dat').
        """
        hdu = self.read_fits(file_path, return_hdu_only=True)
        hdr = hdu[1].header
        data = hdu[1].data

        logging.info('Calspec file flux unit: %s'%hdr['TUNIT2'])
        
        # wavelength is in A
        spec_ang = np.array([data[ik][0] for ik in range(len(data))])

        # flux is in erg/cm2/s/A
        spec_flux = np.array([data[ik][1] for ik in range(len(data))])

        return spec_ang, spec_flux


    def compute_star_flux_in_frame(self, step, order, filter_name,
                                   camera_number, airmass=1., corr=1.):
        """Return flux in ADU/s in an image.

        :param step: Step size in nm
        :param order: Folding order
        :param filter_name: Name fo the filter
        :param optics_file_path: Path to the optics file
        :param camera_number: Number of the camera
        :param airmass: (Optional) Airmass (default 1)
        :param corr: (Optional) Correction coefficient related to the
           incident angle (default 1).
        """

        STEP_NB = 1000
        camera_number = int(camera_number)
        if camera_number not in (1,2):
            raise StandardError('Camera number must be 1 or 2')
        
        (filter_trans,
         filter_min, filter_max) = FilterFile(filter_name).get_filter_function(
            step, order, STEP_NB, corr=corr)
        
        nm_axis, std_spectrum = self.get_spectrum(step, order, STEP_NB, corr=corr)

        atm_trans = utils.photometry.get_atmospheric_transmission(
            self._get_atmospheric_extinction_file_path(),
            step, order, STEP_NB, airmass=airmass, corr=corr)

        qe_cam = utils.photometry.get_quantum_efficiency(
            self._get_quantum_efficiency_file_path(camera_number),
            step, order, STEP_NB, corr=corr)

        mirror_trans = utils.photometry.get_mirror_transmission(
            self._get_mirror_transmission_file_path(),
            step, order, STEP_NB, corr=corr)
        
        optics_trans = utils.photometry.get_optics_transmission(
            self._get_optics_file_path(filter_name),
            step, order, STEP_NB, corr=corr)

        star_flux = utils.photometry.compute_star_flux_in_frame(
            nm_axis, std_spectrum,
            filter_trans, optics_trans, atm_trans,
            mirror_trans, qe_cam,
            self.config.MIR_SURFACE,
            self.config['CAM{}_GAIN'.format(camera_number)])
        return star_flux
        

    def compute_optimal_texp(self, step, order, seeing, filter_name,
                             camera_number,
                             saturation=30000, airmass=1.):

        """Compute the optimal exposition time given the total flux of
        the star in ADU/s.

        :param step: Step size in nm
        
        :param order: Folding order
        
        :param seeing: Star's FWHM in arcsec
        
        :param filter_name: Name of the filter
        
        :param camera_number: Number of the camera
        
        :param saturation: (Optional) Saturation value of the detector
          (default 30000).

        :param airmass: (Optional) Airmass (default 1)    
        """
        star_flux = self.compute_star_flux_in_frame(
            step, order, filter_name,
            camera_number, airmass=airmass)
        
        dimx = self.config['CAM{}_DETECTOR_SIZE_X'.format(camera_number)]
        dimy = self.config['CAM{}_DETECTOR_SIZE_Y'.format(camera_number)]
        fov = self.config['FIELD_OF_VIEW_{}'.format(camera_number)]
        plate_scale = fov / max(dimx, dimy) * 60 # arcsec
        return utils.photometry.compute_optimal_texp(
            star_flux, seeing,
            plate_scale,
            saturation=saturation)


#################################################
#### CLASS Header ###############################
#################################################
class Header(pyfits.Header):
    """Extension of :py:class:`astropy.io.fits.Header`"""

    def __init__(self, *args, **kwargs):
        """Initialize Header class.

        :param args: args of :py:class:`astropy.io.fits.Header`

        :param kwargs: Kwargs of :py:class:`astropy.io.fits.Header`
        """
        pyfits.Header.__init__(self, *args, **kwargs)
        try:
            self.wcs = pywcs.WCS(self, relax=True)
        except pywcs.WcsError, e:
            warnings.warn('Exception occured during wcs interpretation: {}'.format(e))
            self.wcs = None

    def bin_wcs(self, binning):
        """Bin WCS

        :param binning: Binning
        """
        if self.wcs is None:
            raise StandardError('No WCS is set')
        self.wcs.wcs.crpix /= binning
        self.wcs.wcs.cdelt *= binning
        self.extend(self.wcs.to_header(), update=True)

    def tostr(self):
        """Return a nice string to print"""
        return self.tostring(sep='\n')

    
#################################################
#### CLASS FilterFile ###########################
#################################################
class FilterFile(Tools):
    """Manage filter files"""

    def __init__(self, filter_name, **kwargs):
        """Initialize FilterFile class.

        :param filter_name: Name of the filter or path to the filter file.

        :param kwargs: Kwargs are :py:class:`~core.Tools` properties.
        """
        Tools.__init__(self, **kwargs)
        if os.path.exists(filter_name):
            self.basic_path = filter_name
        else:
            self.basic_path = self._get_filter_file_path(filter_name)
        if not os.path.exists(self.basic_path):
            raise ValueError('filter_name is not a valid filter name and is not a valid filter file path')

    def read_filter_file(self):
        """Wrapper around
        :py:meth:`orb.utils.filters.read_filter_file`
        """
        return utils.filters.read_filter_file(
            self.basic_path)

    def get_filter_function(self, step, order, step_nb,
                            wavenumber=False, silent=False, corr=1.):
        """Wrapper around
        :py:meth:`orb.utils.filters.get_filter_function`.

        Parameters are the same.
        """
        return utils.filters.get_filter_function(
            self.basic_path, step, order,
            step_nb, wavenumber=wavenumber,
            corr=corr)

    def get_modulation_efficiency(self):
        """Wrapper around
        :py:meth:`orb.utils.filters.get_modulation_efficiency`
        """
        return utils.filters.get_modulation_efficiency(
            self.basic_path)

    def get_observation_params(self):
        """Wrapper around
        :py:meth:`orb.utils.filters.get_observation_params`
        """
        if self.basic_path is None: return None, None
        return utils.filters.get_observation_params(
            self.basic_path)

    def get_phase_fit_order(self):
        """Wrapper around
        :py:meth:`orb.utils.filters.get_phase_fit_order`
        """
        return utils.filters.get_phase_fit_order(
            self.basic_path)

    def get_filter_bandpass(self):
        """Wrapper around
        :py:meth:`orb.utils.filters.get_filter_bandpass`
        """
        print self.basic_path
        return utils.filters.get_filter_bandpass(
            self.basic_path)


#################################################
#### CLASS PhaseFile ############################
#################################################
class PhaseFile(Tools):
    """Manage phase files"""

    def __init__(self, filter_name, **kwargs):
        """Initialize PhaseFile class.

        :param filter_name: Name of the filter.

        :param kwargs: Kwargs are :py:class:`~core.Tools` properties.
        """
        Tools.__init__(self, **kwargs)
        self.basic_path = self._get_phase_file_path(filter_name)
        self.improved_path = os.path.splitext(self.basic_path)[0] + '.hdf5'

        if not os.path.exists(self.improved_path):
            warnings.warn('Improved phase file {} does not exist !'.format(self.improved_path))
            self.basic_phase = utils.fft.read_phase_file(
                self.basic_path, return_spline=True)
        else:
            self.basic_phase = None

            with self.open_hdf5(self.improved_path, 'r') as inf:
                if 'angles' in inf:
                    self.angles = inf['angles'][:]
                else: raise StandardError('Badly formatted phase file: angles is missing')
                if 'phases' in inf:
                    self.phases = inf['phases'][:]
                else: raise StandardError('Badly formatted phase file: phases is missing')
                if 'phases_err_min' in inf:
                    self.phases_err_min = inf['phases_err_min'][:]
                else: raise StandardError('Badly formatted phase file: phases_err_min is missing')
                if 'phases_err_max' in inf:
                    self.phases_err_max = inf['phases_err_max'][:]
                else: raise StandardError('Badly formatted phase file: phases_err_max is missing')

                if 'step' in inf.attrs:
                    self.step = inf.attrs['step']
                else: raise StandardError('Badly formatted phase file: step attribute is missing')
                if 'order' in inf.attrs:
                    self.order = inf.attrs['order']
                else: raise StandardError('Badly formatted phase file: order attribute is missing')

            
    def write_improved_phase_file(self, step, order, angles, phases,
                                  phases_err_min, phases_err_max):
        """Write an improved phase file as an hdf5 archive.

        :param step: Step size in nm

        :param order: Folding order.
        
        :param angles: limit angles of each phase group.
        
        :param phases: list of phase vectors corresponding to each
          angle group.
        
        :param phases_err_min: list of min error vectors of each phase
          vector.
        
        :param phases_err_max: list of max error vectors of each phase
          vector.

        .. warning:: To avoid unwanted replacement of ORB's data files
          the phase file is not written in ORB folder but at the root
          folder. It must thus be placed in the orb/data folder to be
          readable with self.read_improved_phase_file.
        """
        path = os.path.split(self.improved_path)[1]
        with self.open_hdf5(path, 'w') as outf:
            outf.attrs['step'] = step
            outf.attrs['order'] = order
            outf.create_dataset('angles', data=np.array(angles))
            outf.create_dataset('phases', data=np.array(phases))
            outf.create_dataset('phases_err_min', data=np.array(phases_err_min))
            outf.create_dataset('phases_err_max', data=np.array(phases_err_max))
        logging.info('Improved phase file {} written'.format(path))
        

    def get_improved_phase(self, calib_laser_nm, return_spline=True):
        """Return a scipy.interpolate.UnivariateSpline instance
        corresponding to the phase at a given calibration laser
        wavelength (i.e. a given incident angle theta).

        :param calib_laser_nm: Calibration laser wavelength in nm.

        :param return_spline: (Optional) If not True, the phase vector
          is returned without any spline interpolation. Useful and
          faster when no interpolation is needed (default True).

        .. note:: The returned spline is projected along an axis in
          cm-1
        """

        if self.basic_phase is not None: return self.basic_phase
        
        argmax = np.nanargmax(self.angles > calib_laser_nm)
        calib_max = self.angles[argmax]
        calib_min = self.angles[argmax - 1]
        ratio = (calib_laser_nm - calib_min) / (calib_max - calib_min)
        ph_max = self.phases[argmax,:]
        ph_min = self.phases[argmax - 1,:]
        phase = (ph_max * ratio + ph_min * (1.-ratio))
        
        cm1_axis = utils.spectrum.create_cm1_axis(
            phase.shape[0], self.step, self.order,
            corr=calib_laser_nm/float(
                self.config.CALIB_NM_LASER))
        if return_spline:
            nonans = ~np.isnan(phase)
            return interpolate.UnivariateSpline(
                cm1_axis[nonans], phase[nonans], k=3, s=0, ext=1)
        else: return phase
            

#################################################
#### CLASS Vector1d #############################
#################################################
class Vector1d(object):
    """Basic 1d vector management class.

    Useful for checking purpose.
    """
    needed_params = ()
    optional_params = ()
    
    def __init__(self, vector, params=None, **kwargs):
        """Init method.

        :param vector: A 1d numpy.ndarray vector.

        :param params: (Optional) A dict containing additional
          parameters giving access to more methods. The needed params
          are stored in self.needed_params (default None).

        :param kwargs: (Optional) Keyword arguments, can be used to
          supply observation parameters not included in the params
          dict. These parameters take precedence over the parameters
          supplied in the params dictionnary.    
        """
        if isinstance(vector, self.__class__):
            vector = np.copy(vector.data)

        # checking
        if not isinstance(vector, np.ndarray):
            raise TypeError('input vector is a {} but must be a numpy.ndarray'.format(type(vector)))
        if vector.ndim != 1:
            vector = np.squeeze(vector)
            if vector.ndim != 1:
                raise TypeError('input vector has {} dims but must have only one dimension'.format(vector.ndim))
        if len(np.nonzero(vector)[0]) == 0:
            self.allzero = True
        else:
            self.allzero = False

        if np.all(np.isnan(vector)):
            self.allnan = True
        else:
            self.allnan = False

        if np.any(np.isnan(vector)):
            self.anynan = True
        else:
            self.anynan = False


        self.data = np.copy(vector)
        self.data_orig = np.copy(vector)
        self.step_nb = self.data.shape[0]

        # load parameters
        self.params = None        

        if params is not None:
            if not isinstance(params, dict):
                raise TypeError('params must be a dict ! not a {}'.format(type(params)))
            self.params = ROParams()
            for iparam in self.needed_params:
                try:
                    self.params[iparam] = kwargs[iparam]
                except KeyError: 
                    try:
                        self.params[iparam] = params[iparam]
                    except KeyError:
                        raise KeyError('param {} needed in params dict'.format(iparam))
            for iparam in self.optional_params:
                try:
                    self.params[iparam] = kwargs[iparam]
                except KeyError: 
                    try:
                        self.params[iparam] = params[iparam]
                    except KeyError: pass

        # check keyword arguments validity
        for iparam in kwargs:
            if iparam not in self.needed_params and iparam not in self.optional_params:
                raise KeyError('supplied keyword argument {} not understood'.format(iparam))

    def has_params(self):
        """Check the presence of observation parameters"""
        if self.params is None:
            return False
        else: return True

    def assert_params(self):
        """Assert the presence of observation parameters"""
        if self.params is None: raise StandardError('Parameters not supplied, please give: {} at init'.format(self.needed_params))

    def __getitem__(self, key):
        """Getitem special method"""
        return self.__class__(self.data.__getitem__(key), params=self.params)

    def copy(self):
        """Return a copy of the instance"""
        return self.__class__(np.copy(self.data), params=self.params.convert())

#################################################
#### CLASS Axis #################################
#################################################
class Axis(Vector1d):
    """Axis class"""

    def __init__(self, axis, params=None, **kwargs):
        """Init class with an axis vector

        :param axis: Regularly sampled and naturally ordered axis.

        :param params: (Optional) A dict containing additional
          parameters giving access to more methods. The needed params
          are stored in self.needed_params (default None).

        :param kwargs: (Optional) Keyword arguments, can be used to
          supply observation parameters not included in the params
          dict. These parameters take precedence over the parameters
          supplied in the params dictionnary.    
        """
        Vector1d.__init__(self, axis, params=params, **kwargs)

        # check that axis is regularly sampled
        diff = np.diff(self.data)
        if np.any(~np.isclose(diff - diff[0], 0.)):
            raise StandardError('axis must be regularly sampled')
        if self.data[0] > self.data[-1]:
            raise StandardError('axis must be naturally ordered')

        self.axis_step = diff[0]

    def __call__(self, pos):
        """return the position in channels from an input in axis unit

        :param pos: Postion in the axis in the axis unit

        :return: Position in index
        """
        pos_index = (pos - self.data[0]) / float(self.axis_step)
        if pos_index < 0 or pos_index >= self.step_nb:
            warnings.warn('requested position is off axis')
        return pos_index<|MERGE_RESOLUTION|>--- conflicted
+++ resolved
@@ -228,7 +228,6 @@
         else:
             self.level = logging.INFO
 
-<<<<<<< HEAD
         # get git branch (if possible)
         repo_path = os.path.abspath(os.path.dirname(__file__) + os.sep + '..')
         try:
@@ -238,9 +237,6 @@
         
         self.start_logging()
         
-    def _reset_logging_state(self):
-        """Force a logging reset"""
-=======
         # start tcp listener
         if self.debug:
             try:
@@ -255,7 +251,6 @@
         :param logfilter: If set to None, default logfilter set at
           init will be applied (default None)
         """
->>>>>>> ba23496a
         def excepthook_with_log(exctype, value, tb):
             try:
                 logging.error(value, exc_info=(exctype, value, tb))
